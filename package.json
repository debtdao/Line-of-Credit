--- conflicted
+++ resolved
@@ -21,11 +21,7 @@
   },
   "scripts": {
     "compile": "hardhat compile",
-<<<<<<< HEAD
-    "test": "forge test -vvv --coverage",
-=======
-    "test": "forge test",
->>>>>>> aeb497ce
+    "test": "forge test -vvv",
     "docs": "hardhat docgen"
   }
 }