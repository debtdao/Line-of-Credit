--- conflicted
+++ resolved
@@ -60,13 +60,13 @@
 sparse_mode = false
 build_info = false
 
-<<<<<<< HEAD
+
 [profile.ci]
 fuzz_runs = 65536
-=======
+
 [profile.local]
 libraries = []
->>>>>>> 0d3a691c
+
 
 [profile.goerli]
 libraries = [
