## Documentation Site

We have comprehensive docs on our site
https://docs.debtdao.finance/developers/architecture

## Installing

We track remote remotes like Foundry and Chainlink via submodules so you will need to install those in addition to our repo itself
If cloning you can run `git clone --recurse-submodules`
Or if you already have repo installed you can run `git pull --recurse-submodules`

<<<<<<< HEAD
=======
We are still in the process of migrating from hardhat to forge so there are some library dependencies to install via npm. 
Run `yarn install` to download the Chainlink and OpenZeppelin libraries.


>>>>>>> 9a2cdc62
## Testing

We use foundry for testing. Follow [installation guide](https://github.com/foundry-rs/foundry) on their repo.

Then run `forge test`

## Failing Tests

Test `TradeFailed` fails occasionally.

```
Failing tests:
Encountered 1 failing test in contracts/tests/SpigotedLine.t.sol:SpigotedLineTest
[FAIL. Reason: TradeFailed() Counterexample: calldata=0xd9be461e0000000000000000000000000000000000000000000000000000000000000001004189374bc6a7ef9db22d0e5604189374bc6a7ef9db22d0e5604189374bc6a8, args=[1, 115792089237316195423570985008687907853269984665640564039457584007913129640]] test_can_trade(uint256,uint256) (runs: 205, μ: 243309, ~: 283578)
```<|MERGE_RESOLUTION|>--- conflicted
+++ resolved
@@ -9,13 +9,7 @@
 If cloning you can run `git clone --recurse-submodules`
 Or if you already have repo installed you can run `git pull --recurse-submodules`
 
-<<<<<<< HEAD
-=======
-We are still in the process of migrating from hardhat to forge so there are some library dependencies to install via npm. 
-Run `yarn install` to download the Chainlink and OpenZeppelin libraries.
 
-
->>>>>>> 9a2cdc62
 ## Testing
 
 We use foundry for testing. Follow [installation guide](https://github.com/foundry-rs/foundry) on their repo.
