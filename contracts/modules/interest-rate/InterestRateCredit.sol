pragma solidity ^0.8.9;

import {IInterestRateCredit} from "../../interfaces/IInterestRateCredit.sol";

contract InterestRateCredit is IInterestRateCredit {
    // 1 Julian astronomical year in seconds to use in calculations for rates = 31557600 seconds
    uint256 constant ONE_YEAR = 365.25 days;
    // Must divide by 100 too offset bps in numerator and divide by another 100 to offset % and get actual token amount
    uint256 constant BASE_DENOMINATOR = 10000;
    // = 31557600 * 10000 = 315576000000;
    uint256 constant INTEREST_DENOMINATOR = ONE_YEAR * BASE_DENOMINATOR;

    address immutable lineContract;
    mapping(bytes32 => Rate) public rates; // position id -> lending rates

    /**
     * @notice Interest rate / acrrued interest calculation contract for Line of Credit contracts
     */
    constructor() {
        lineContract = msg.sender;
    }

    ///////////  MODIFIERS  ///////////

    modifier onlyLineContract() {
        require(msg.sender == lineContract, "InterestRateCred: only line contract.");
        _;
    }

    /// see IInterestRateCredit.accrueInterest
    function accrueInterest(
        bytes32 id,
        uint256 drawnBalance,
        uint256 facilityBalance
    ) external override onlyLineContract returns (uint256) {
        return _accrueInterest(id, drawnBalance, facilityBalance);
    }

    function _accrueInterest(bytes32 id, uint256 drawnBalance, uint256 facilityBalance) internal returns (uint256) {
        Rate memory rate = rates[id];
<<<<<<< HEAD
        // get time since interest was last accrued iwth these balances
=======

>>>>>>> 97d7ab14
        uint256 timespan = block.timestamp - rate.lastAccrued;

        // update last timestamp in storage
        rates[id].lastAccrued = block.timestamp;

        return (_calculateInterestOwed(rate.dRate, drawnBalance, timespan) +
            _calculateInterestOwed(rate.fRate, (facilityBalance - drawnBalance), timespan));
    }

    /**
     * @notice - total interest to accrue based on apr, balance, and length of time
     * @dev    - r = APR in bps, x = # tokens, t = time
     *         - interest = (r * x * t) / 1yr / 100
     * @param  bpsRate  - interest rate (APR) to charge against balance in bps (4 decimals)
     * @param  balance  - current balance for interest rate tier to charge interest against
     * @param  timespan - total amount of time that interest should be charged for
     *
     * @return interestOwed
     */
    function _calculateInterestOwed(uint256 bpsRate, uint256 balance, uint256 timespan) internal returns (uint256) {
        return (bpsRate * balance * timespan) / INTEREST_DENOMINATOR;
    }

    /// see IInterestRateCredit.setRate
    function setRate(bytes32 id, uint128 dRate, uint128 fRate) external onlyLineContract returns (bool) {
        rates[id] = Rate({dRate: dRate, fRate: fRate, lastAccrued: block.timestamp});
        return true;
    }
}<|MERGE_RESOLUTION|>--- conflicted
+++ resolved
@@ -38,11 +38,8 @@
 
     function _accrueInterest(bytes32 id, uint256 drawnBalance, uint256 facilityBalance) internal returns (uint256) {
         Rate memory rate = rates[id];
-<<<<<<< HEAD
+
         // get time since interest was last accrued iwth these balances
-=======
-
->>>>>>> 97d7ab14
         uint256 timespan = block.timestamp - rate.lastAccrued;
 
         // update last timestamp in storage
