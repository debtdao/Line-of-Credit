pragma solidity 0.8.9;

import {ReentrancyGuard} from "openzeppelin/security/ReentrancyGuard.sol";
import {LineLib} from "../../utils/LineLib.sol";
import {SpigotState, SpigotLib} from "../../utils/SpigotLib.sol";

import {ISpigot} from "../../interfaces/ISpigot.sol";

/**
 * @title   Debt DAO Spigot
 * @author  Kiba Gateaux
 * @notice  - a contract allowing the revenue stream of a smart contract to be split between two parties, Owner and Treasury
            - operational control of revenue generating contract belongs to Spigot's Owner and delegated to Operator.
 * @dev     - Should be deployed once per agreement. Multiple revenue contracts can be attached to a Spigot.
 */
contract Spigot is ISpigot, ReentrancyGuard {
    using SpigotLib for SpigotState;

    // Stakeholder variables

    SpigotState private state;

    /**
     * @notice          - Configure data for Spigot stakeholders
     *                  - Owner/operator/treasury can all be the same address when setting up a Spigot
     * @param _owner    - An address that controls the Spigot and owns rights to some or all tokens earned by owned revenue contracts
     * @param _operator - An active address for non-Owner that can execute whitelisted functions to manage and maintain product operations
     *                  - on revenue generating contracts controlled by the Spigot.
     */
    constructor(address _owner, address _operator) {
        state.owner = _owner;
        state.operator = _operator;
    }

    function owner() external view returns (address) {
        return state.owner;
    }

    function operator() external view returns (address) {
        return state.operator;
    }

    // ##########################
    // #####   Claimoooor   #####
    // ##########################

    /**
<<<<<<< HEAD
     * @notice  - Claims revenue tokens from the Spigot (push and pull payments) and escrows them for the Owner withdraw later.
     *          - Calls predefined function in contract settings to claim revenue.
     *          - Automatically sends portion to Treasury and then escrows Owner's share
     *          - There is no conversion or trade of revenue tokens. 
     * @dev     - Assumes the only side effect of calling claimFunc on revenueContract is we receive new tokens.
     *          - Any other side effects could be dangerous to the Spigot or upstream contracts.
     * @dev     - callable by anyone
     * @param revenueContract   - Contract with registered settings to claim revenue from
     * @param data              - Transaction data, including function signature, to properly claim revenue on revenueContract
     * @return claimed          -  The amount of revenue tokens claimed from revenueContract and split between `owner` and `treasury`
=======

     * @notice - Claims revenue tokens from the Spigot (push and pull payments) and escrows them for the Owner withdraw later.
               - Calls predefined function in contract settings to claim revenue.
               - Escrows Owner's share and Treasury's share is stored as operator tokens
               - There is no conversion or trade of revenue tokens. 
     * @dev    - Assumes the only side effect of calling claimFunc on revenueContract is we receive new tokens.
               - Any other side effects could be dangerous to the Spigot or upstream contracts.
     * @dev    - callable by anyone
     * @param revenueContract - Contract with registered settings to claim revenue from
     * @param data - Transaction data, including function signature, to properly claim revenue on revenueContract
     * @return claimed -  The amount of revenue tokens claimed from revenueContract and split between `owner` and `treasury`
>>>>>>> 97d7ab14
    */
    function claimRevenue(
        address revenueContract,
        address token,
        bytes calldata data
    ) external nonReentrant returns (uint256 claimed) {
        return state.claimRevenue(revenueContract, token, data);
    }

    /**
     * @notice  - Allows Spigot Owner to claim escrowed revenue tokens
     * @dev     - callable by `owner`
     * @param token     - address of revenue token that is being escrowed by spigot
     * @return claimed  -  The amount of tokens claimed by the `owner`
    */
    function claimOwnerTokens(address token) external nonReentrant returns (uint256 claimed) {
        return state.claimOwnerTokens(token);
    }
    /**
     * @notice - Allows Spigot Operqtor to claim escrowed revenue tokens
     * @dev - callable by `operator`
     * @param token - address of revenue token that is being escrowed by spigot
     * @return claimed -  The amount of tokens claimed by the `operator`
    */
    function claimOperatorTokens(address token) external nonReentrant returns (uint256 claimed) {
        return state.claimOperatorTokens(token);
    }

    // ##########################
    // ##### *ring* *ring*  #####
    // #####  OPERATOOOR    #####
    // #####  OPERATOOOR    #####
    // ##########################

    /**
     * @notice  - Allows Operator to call whitelisted functions on revenue contracts to maintain their product
     *          - while still allowing Spigot Owner to receive its revenue stream
     * @dev     - cannot call revenueContracts claim or transferOwner functions
     * @dev     - callable by `operator`
     * @param revenueContract   - contract to call. Must have existing settings added by Owner
     * @param data              - tx data, including function signature, to call contract with
     */
    function operate(address revenueContract, bytes calldata data) external returns (bool) {
        return state.operate(revenueContract, data);
    }

    // ##########################
    // #####  Maintainooor  #####
    // ##########################

    /**
     * @notice  - allows Owner to add a new revenue stream to the Spigot
     * @dev     - revenueContract cannot be address(this)
     * @dev     - callable by `owner`
     * @param revenueContract   - smart contract to claim tokens from
     * @param setting           - Spigot settings for smart contract
     */
    function addSpigot(address revenueContract, Setting memory setting) external returns (bool) {
        return state.addSpigot(revenueContract, setting);
    }

    /**

     * @notice  - Uses predefined function in revenueContract settings to transfer complete control and ownership from this Spigot to the Operator
     * @dev     - revenuContract's transfer func MUST only accept one paramteter which is the new owner's address.
     * @dev     - callable by `owner`
     * @param revenueContract - smart contract to transfer ownership of
     */
    function removeSpigot(address revenueContract) external returns (bool) {
        return state.removeSpigot(revenueContract);
    }

    /**
     * @notice  - Changes the revenue split between the Treasury and the Owner based upon the status of the Line of Credit
     *          - or otherwise if the Owner and Borrower wish to change the split.
     * @dev     - callable by `owner`
     * @param revenueContract - Address of spigoted revenue generating contract
     * @param ownerSplit - new % split to give owner
     */
    function updateOwnerSplit(address revenueContract, uint8 ownerSplit) external returns (bool) {
        return state.updateOwnerSplit(revenueContract, ownerSplit);
    }

    /**
     * @notice  - Update Owner role of Spigot contract.
     *          - New Owner receives revenue stream split and can control Spigot
     * @dev     - callable by `owner`
     * @param newOwner - Address to give control to
     */
    function updateOwner(address newOwner) external returns (bool) {
        return state.updateOwner(newOwner);
    }

    /**
     * @notice  - Update Operator role of Spigot contract.
     *          - New Operator can interact with revenue contracts.
     * @dev     - callable by `operator`
     * @param newOperator - Address to give control to
     */
    function updateOperator(address newOperator) external returns (bool) {
        return state.updateOperator(newOperator);
    }

    /**
     * @notice  - Allows Owner to whitelist function methods across all revenue contracts for Operator to call.
     *          - Can whitelist "transfer ownership" functions on revenue contracts
     *          - allowing Spigot to give direct control back to Operator.
     * @dev     - callable by `owner`
     * @param func      - smart contract function signature to whitelist
     * @param allowed   - true/false whether to allow this function to be called by Operator
     */
    function updateWhitelistedFunction(bytes4 func, bool allowed) external returns (bool) {
        return state.updateWhitelistedFunction(func, allowed);
    }

    // ##########################
    // #####   GETTOOOORS   #####
    // ##########################

    /**
     * @notice  - Retrieve amount of revenue tokens escrowed waiting for claim
     * @param token - Revenue token that is being garnished from spigots
     */
    function getOwnerTokens(address token) external view returns (uint256) {
        return state.ownerTokens[token];
    }

    /**
     * @notice - Retrieve amount of revenue tokens escrowed waiting for claim
     * @param token - Revenue token that is being garnished from spigots
     */
    function getOperatorTokens(address token) external view returns (uint256) {
        return state.operatorTokens[token];
    }

    /**
     * @notice - Returns if the function is whitelisted for an Operator to call
               - on the spigoted revenue generating smart contracts.
     * @param func - Function signature to check on whitelist 
    */
    function isWhitelisted(bytes4 func) external view returns (bool) {
        return state.isWhitelisted(func);
    }

    function getSetting(address revenueContract) external view returns (uint8, bytes4, bytes4) {
        return state.getSetting(revenueContract);
    }

    receive() external payable {
        return;
    }
}<|MERGE_RESOLUTION|>--- conflicted
+++ resolved
@@ -45,10 +45,10 @@
     // ##########################
 
     /**
-<<<<<<< HEAD
-     * @notice  - Claims revenue tokens from the Spigot (push and pull payments) and escrows them for the Owner withdraw later.
+     * @notice  - Claims revenue tokens from the Spigoted revenue contract and stores them for the Owner and Operator to withdraw later.
+     *          - Accepts both push (tokens sent directly to Spigot) and pull payments (Spigot calls revenue contract to claim tokens)
      *          - Calls predefined function in contract settings to claim revenue.
-     *          - Automatically sends portion to Treasury and then escrows Owner's share
+     *          - Automatically sends portion to Treasury and then stores Owner and Operator shares
      *          - There is no conversion or trade of revenue tokens. 
      * @dev     - Assumes the only side effect of calling claimFunc on revenueContract is we receive new tokens.
      *          - Any other side effects could be dangerous to the Spigot or upstream contracts.
@@ -56,19 +56,6 @@
      * @param revenueContract   - Contract with registered settings to claim revenue from
      * @param data              - Transaction data, including function signature, to properly claim revenue on revenueContract
      * @return claimed          -  The amount of revenue tokens claimed from revenueContract and split between `owner` and `treasury`
-=======
-
-     * @notice - Claims revenue tokens from the Spigot (push and pull payments) and escrows them for the Owner withdraw later.
-               - Calls predefined function in contract settings to claim revenue.
-               - Escrows Owner's share and Treasury's share is stored as operator tokens
-               - There is no conversion or trade of revenue tokens. 
-     * @dev    - Assumes the only side effect of calling claimFunc on revenueContract is we receive new tokens.
-               - Any other side effects could be dangerous to the Spigot or upstream contracts.
-     * @dev    - callable by anyone
-     * @param revenueContract - Contract with registered settings to claim revenue from
-     * @param data - Transaction data, including function signature, to properly claim revenue on revenueContract
-     * @return claimed -  The amount of revenue tokens claimed from revenueContract and split between `owner` and `treasury`
->>>>>>> 97d7ab14
     */
     function claimRevenue(
         address revenueContract,
