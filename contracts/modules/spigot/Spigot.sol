pragma solidity 0.8.9;

import { IERC20 } from "@openzeppelin/contracts/token/ERC20/IERC20.sol";
import { SafeERC20 } from "@openzeppelin/contracts/token/ERC20/utils/SafeERC20.sol";
import { ReentrancyGuard } from "@openzeppelin/contracts/security/ReentrancyGuard.sol";

import {ISpigot} from "../../interfaces/ISpigot.sol";
/**
 * @title Spigot
 * @author Kiba Gateaux
 * @notice Contract allowing Owner to secure revenue streams from a DAO and split payments between them
 * @dev Should be deployed once per loan. Can attach multiple revenue contracts
 */
contract Spigot is ISpigot, ReentrancyGuard {
    using SafeERC20 for IERC20;
    // Constants 

    // Maximum numerator for Setting.ownerSplit param
    uint8 constant MAX_SPLIT =  100;
    // cap revenue per claim to avoid overflows on multiplication when calculating percentages
    uint256 constant MAX_REVENUE = type(uint).max / MAX_SPLIT;

    // Stakeholder variables
    
    address public owner;

    address public operator;

    address public treasury;

    // Spigot variables

    // Total amount of tokens escrowed by spigot
    mapping(address => uint256) escrowed; // token  -> amount escrowed
    //  allowed by operator on all revenue contracts
    mapping(bytes4 => bool) whitelistedFunctions; // function -> allowed
    // Configurations for revenue contracts to split
    mapping(address => Setting) settings; // revenue contract -> settings

    /**
     *
     * @dev Configure data for contract owners and initial revenue contracts.
            Owner/operator/treasury can all be the same address
     * @param _owner Third party that owns rights to contract's revenue stream
     * @param _treasury Treasury of DAO that owns contract and receives leftover revenues
     * @param _operator Operational account of DAO that actively manages contract health
     *
     */
    constructor (
        address _owner,
        address _treasury,
        address _operator
    ) {
        owner = _owner;
        operator = _operator;
        treasury = _treasury;
    }



    // ##########################
    // #####   Claimoooor   #####
    // ##########################

    /**

     * @notice - Claim push/pull payments through Spigots.
                 Calls predefined function in contract settings to claim revenue.
                 Automatically sends portion to treasury and escrows Owner's share.
     * @dev - callable by anyone
     * @param revenueContract Contract with registered settings to claim revenue from
     * @param data  Transaction data, including function signature, to properly claim revenue on revenueContract
     * @return claimed -  The amount of tokens claimed from revenueContract and split in payments to `owner` and `treasury`
    */
    function claimRevenue(address revenueContract, bytes calldata data)
        external nonReentrant
        returns (uint256 claimed)
    {
        address token = settings[revenueContract].token;
        claimed = _claimRevenue(revenueContract, data, token);

        // split revenue stream according to settings
        uint256 escrowedAmount = claimed * settings[revenueContract].ownerSplit / 100;
        // update escrowed balance
        escrowed[token] = escrowed[token] + escrowedAmount;
        
        // send non-escrowed tokens to Treasury if non-zero
        if(claimed > escrowedAmount) {
            require(_sendOutTokenOrETH(token, treasury, claimed - escrowedAmount));
        }

        emit ClaimRevenue(token, claimed, escrowedAmount, revenueContract);
        
        return claimed;
    }


     function _claimRevenue(address revenueContract, bytes calldata data, address token)
        internal
        returns (uint256 claimed)
    {
        uint256 existingBalance = _getBalance(token);
        if(settings[revenueContract].claimFunction == bytes4(0)) {
            // push payments
            // claimed = total balance - already accounted for balance
            claimed = existingBalance - escrowed[token];
        } else {
            // pull payments
            if(bytes4(data) != settings[revenueContract].claimFunction) { revert BadFunction(); }
<<<<<<< HEAD
            (bool claimSuccess,) = revenueContract.call(data);
=======
            (bool claimSuccess, bytes memory claimData) = revenueContract.call(data);
>>>>>>> 9b834d56
            if(!claimSuccess) { revert ClaimFailed(); }
            // claimed = total balance - existing balance
            claimed = _getBalance(token) - existingBalance;
        }

        if(claimed == 0) { revert NoRevenue(); }

        // cap so uint doesnt overflow in split calculations.
        // can sweep by "attaching" a push payment spigot with same token
        if(claimed > MAX_REVENUE) claimed = MAX_REVENUE;

        return claimed;
    }

    /**
     * @notice - Allows Spigot Owner to claim escrowed tokens from a revenue contract
     * @dev - callable by `owner`
     * @param token Revenue token that is being escrowed by spigot
     * @return claimed -  The amount of tokens claimed from revenue garnish by `owner`

    */
    function claimEscrow(address token) external nonReentrant returns (uint256 claimed)  {
        if(msg.sender != owner) { revert CallerAccessDenied(); }


        claimed = escrowed[token];

        if(claimed == 0) { revert ClaimFailed(); }

        require(_sendOutTokenOrETH(token, owner, claimed));

        escrowed[token] = 0; // keep 1 in escrow for recurring call gas optimizations?

        emit ClaimEscrow(token, claimed, owner);

        return claimed;
    }

    /**
     * @notice - Retrieve amount of tokens tokens escrowed waiting for claim
     * @param token Revenue token that is being garnished from spigots
    */
    function getEscrowBalance(address token) external view returns (uint256) {
        return escrowed[token];
    }



    // ##########################
    // ##### *ring* *ring*  #####
    // #####  OPERATOOOR    #####
    // #####  OPERATOOOR    #####
    // ##########################

    /**
     * @notice - Allows Operator to call whitelisted functions on revenue contracts to maintain their product
     *           while still allowing Spigot Owner to own revenue stream from contract
     * @dev - callable by `operator`
     * @param revenueContract - smart contract to call
     * @param data - tx data, including function signature, to call contract with
     */
    function operate(address revenueContract, bytes calldata data) external returns (bool) {
        if(msg.sender != operator) { revert CallerAccessDenied(); }
        return _operate(revenueContract, data);
    }

    /**
<<<<<<< HEAD
=======

     * @notice - operate() on multiple contracts in one tx
     * @dev - callable by `operator`
     * @param contracts - smart contracts to call
     * @param data- tx data, including function signature, to call contracts with
     */
    function doOperations(address[] calldata contracts, bytes[] calldata data) external returns (bool) {
        if(msg.sender != operator) { revert CallerAccessDenied(); }
        for(uint256 i = 0; i < data.length; i++) {
            _operate(contracts[i], data[i]);
        }
        return true;
    }

    /**
>>>>>>> 9b834d56
     * @notice - Checks that operation is whitelisted by Spigot Owner and calls revenue contract with supplied data
     * @param revenueContract - smart contracts to call
     * @param data - tx data, including function signature, to call contracts with
     */
    function _operate(address revenueContract, bytes calldata data) internal nonReentrant returns (bool) {
        // extract function signature from tx data and check whitelist
        require(whitelistedFunctions[bytes4(data)], "Spigot: Unauthorized action");
        // cant claim revenue via operate() because that fucks up accounting logic. Owner shouldn't whitelist it anyway but just in case
        require(settings[revenueContract].claimFunction != bytes4(data), "Spigot: Unauthorized action");

        
        (bool success,) = revenueContract.call(data);
        require(success, "Spigot: Operation failed");

        return true;
    }



    // ##########################
    // #####  Maintainooor  #####
    // ##########################

    /**
     * @notice Allow owner to add new revenue stream to spigot
     * @dev - callable by `owner`
     * @param revenueContract - smart contract to claim tokens from
     * @param setting - spigot settings for smart contract   
     */
    function addSpigot(address revenueContract, Setting memory setting) external returns (bool) {
        if(msg.sender != owner) { revert CallerAccessDenied(); }
        return _addSpigot(revenueContract, setting);
    }

    /**
     * @notice Checks  revenue contract doesn't already have spigot
     *      then registers spigot configuration for revenue contract
     * @param revenueContract - smart contract to claim tokens from
     * @param setting - spigot configuration for smart contract   
     */
    function _addSpigot(address revenueContract, Setting memory setting) internal returns (bool) {
        require(revenueContract != address(this));
        // spigot setting already exists
        if(settings[revenueContract].transferOwnerFunction != bytes4(0))  {
          revert BadSetting();
        }
        
        // must set transfer func
        if(setting.transferOwnerFunction == bytes4(0)) { revert BadSetting(); }
        require(setting.ownerSplit <= MAX_SPLIT && setting.ownerSplit >= 0, "Spigot: Invalid split rate");
        
        settings[revenueContract] = setting;
        emit AddSpigot(revenueContract, setting.token, setting.ownerSplit);

        return true;
    }

    /**

     * @notice - Change owner of revenue contract from Spigot (this contract) to Operator.
     *      Sends existing escrow to current Owner.
     * @dev - callable by `owner`
     * @param revenueContract - smart contract to transfer ownership of
     */
    function removeSpigot(address revenueContract) external returns (bool) {
        if(msg.sender != owner) { revert CallerAccessDenied(); }
        
        address token = settings[revenueContract].token;
        uint256 claimable = escrowed[token];
        if(claimable > 0) {
            require(_sendOutTokenOrETH(token, owner, claimable));
            emit ClaimEscrow(token, claimable, owner);
        }
        
        (bool success,) = revenueContract.call(
            abi.encodeWithSelector(
                settings[revenueContract].transferOwnerFunction,
                operator    // assume function only takes one param that is new owner address
            )
        );
        require(success);

        delete settings[revenueContract];
        emit RemoveSpigot(revenueContract, token);

        return true;
    }

    function updateOwnerSplit(address revenueContract, uint8 ownerSplit) external returns(bool) {
      if(msg.sender != owner) { revert CallerAccessDenied(); }
      require(ownerSplit >= 0 && ownerSplit <= MAX_SPLIT, 'Spigot: invalid owner split');

      settings[revenueContract].ownerSplit = ownerSplit;
      emit UpdateOwnerSplit(revenueContract, ownerSplit);
      
      return true;
    }
    /**

     * @notice - Update Owner role of Spigot contract.
     *      New Owner receives revenue stream split and can control Spigot
     * @dev - callable by `owner`
     * @param newOwner - Address to give control to
     */
    function updateOwner(address newOwner) external returns (bool) {
        if(msg.sender != owner) { revert CallerAccessDenied(); }
        require(newOwner != address(0));
        owner = newOwner;
        emit UpdateOwner(newOwner);
        return true;
    }

    /**

     * @notice - Update Operator role of Spigot contract.
     *      New Operator can interact with revenue contracts.
     * @dev - callable by `operator`
     * @param newOperator - Address to give control to
     */
    function updateOperator(address newOperator) external returns (bool) {
        if(msg.sender != operator) { revert CallerAccessDenied(); }
        require(newOperator != address(0));
        operator = newOperator;
        emit UpdateOperator(newOperator);
        return true;
    }
    
    /**

     * @notice - Update Treasury role of Spigot contract.
     *      New Treasury receives revenue stream split
     * @dev - callable by `treasury`
     * @param newTreasury - Address to divert funds to
     */
    function updateTreasury(address newTreasury) external returns (bool) {
        if(msg.sender != operator && msg.sender != treasury) {
          revert CallerAccessDenied();
        }

        require(newTreasury != address(0));
        treasury = newTreasury;
        emit UpdateTreasury(newTreasury);
        return true;
    }

    /**

     * @notice - Allows Owner to whitelist function methods across all revenue contracts for Operator to call.
     *           Can whitelist "transfer ownership" functions on revenue contracts
     *           allowing Spigot to give direct control back to Operator.
     * @dev - callable by `owner`
     * @param func - smart contract function signature to whitelist
     * @param allowed - true/false whether to allow this function to be called by Operator
     */
     function updateWhitelistedFunction(bytes4 func, bool allowed) external returns (bool) {
        if(msg.sender != owner) { revert CallerAccessDenied(); }
        return _updateWhitelist(func, allowed);
    }

    /**

     * @notice - Allows Owner to whitelist function methods across all revenue contracts for Operator to call.
     * @param func - smart contract function signature to whitelist
     * @param allowed - true/false whether to allow this function to be called by Operator
     */
    function _updateWhitelist(bytes4 func, bool allowed) internal returns (bool) {
        whitelistedFunctions[func] = allowed;
        emit UpdateWhitelistFunction(func, allowed);
        return true;
    }

    /**

     * @notice - Send ETH or ERC20 token from this contract to an external contract
     * @param token - address of token to send out. address(0) for raw ETH
     * @param receiver - address to send tokens to
     * @param amount - amount of tokens to send
     */
    function _sendOutTokenOrETH(address token, address receiver, uint256 amount) internal returns (bool) {
        if(token!= address(0)) { // ERC20
            IERC20(token).safeTransfer(receiver, amount);
        } else { // ETH
<<<<<<< HEAD
            (bool success,) = payable(receiver).call{value: amount}("");
=======
            (bool success, bytes memory data) = payable(receiver).call{value: amount}("");
>>>>>>> 9b834d56
            require(success);
        }
        return true;
    }

    /**

     * @notice - Helper function to get current balance of this contract for ERC20 or ETH
     * @param token - address of token to check. address(0) for raw ETH
     */
    function _getBalance(address token) internal view returns (uint256) {
        return token != address(0) ?
            IERC20(token).balanceOf(address(this)) :
            address(this).balance;
    }

    // GETTERS

    function getSetting(address revenueContract)
        external view
        returns(address, uint8, bytes4, bytes4)
    {   
        return (
            settings[revenueContract].token,
            settings[revenueContract].ownerSplit,
            settings[revenueContract].claimFunction,
            settings[revenueContract].transferOwnerFunction
        );
    }

    receive() external payable {
        return;
    }

}<|MERGE_RESOLUTION|>--- conflicted
+++ resolved
@@ -107,11 +107,7 @@
         } else {
             // pull payments
             if(bytes4(data) != settings[revenueContract].claimFunction) { revert BadFunction(); }
-<<<<<<< HEAD
             (bool claimSuccess,) = revenueContract.call(data);
-=======
-            (bool claimSuccess, bytes memory claimData) = revenueContract.call(data);
->>>>>>> 9b834d56
             if(!claimSuccess) { revert ClaimFailed(); }
             // claimed = total balance - existing balance
             claimed = _getBalance(token) - existingBalance;
@@ -179,24 +175,6 @@
     }
 
     /**
-<<<<<<< HEAD
-=======
-
-     * @notice - operate() on multiple contracts in one tx
-     * @dev - callable by `operator`
-     * @param contracts - smart contracts to call
-     * @param data- tx data, including function signature, to call contracts with
-     */
-    function doOperations(address[] calldata contracts, bytes[] calldata data) external returns (bool) {
-        if(msg.sender != operator) { revert CallerAccessDenied(); }
-        for(uint256 i = 0; i < data.length; i++) {
-            _operate(contracts[i], data[i]);
-        }
-        return true;
-    }
-
-    /**
->>>>>>> 9b834d56
      * @notice - Checks that operation is whitelisted by Spigot Owner and calls revenue contract with supplied data
      * @param revenueContract - smart contracts to call
      * @param data - tx data, including function signature, to call contracts with
@@ -379,12 +357,7 @@
         if(token!= address(0)) { // ERC20
             IERC20(token).safeTransfer(receiver, amount);
         } else { // ETH
-<<<<<<< HEAD
-            (bool success,) = payable(receiver).call{value: amount}("");
-=======
-            (bool success, bytes memory data) = payable(receiver).call{value: amount}("");
->>>>>>> 9b834d56
-            require(success);
+            payable(receiver).transfer(amount);
         }
         return true;
     }
