--- conflicted
+++ resolved
@@ -250,18 +250,7 @@
         returns (bool)
     {
         if(msg.sender != owner) { revert CallerAccessDenied(); }
-<<<<<<< HEAD
-        
-        address token = settings[revenueContract].token;
-        uint256 claimable = escrowed[token];
-        if(claimable > 0) {
-            require(LineLib.sendOutTokenOrETH(token, owner, claimable));
-            emit ClaimEscrow(token, claimable, owner);
-        }
-        
-=======
-
->>>>>>> 2cc3259d
+
         (bool success,) = revenueContract.call(
             abi.encodeWithSelector(
                 settings[revenueContract].transferOwnerFunction,
