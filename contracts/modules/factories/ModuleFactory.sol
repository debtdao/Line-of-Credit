--- conflicted
+++ resolved
@@ -12,21 +12,10 @@
     /**
      * see Spigot.constructor
      * @notice - Deploys a Spigot module that can be used in a LineOfCredit
-<<<<<<< HEAD
     */
     function deploySpigot(address owner, address operator) external returns (address module) {
         module = address(new Spigot(owner, operator));
         emit DeployedSpigot(module, owner, operator);
-=======
-     */
-    function deploySpigot(
-        address owner,
-        address treasury,
-        address operator
-    ) external returns (address module) {
-        module = address(new Spigot(owner, treasury, operator));
-        emit DeployedSpigot(module, owner, treasury, operator);
->>>>>>> dada84fb
     }
 
     /**
