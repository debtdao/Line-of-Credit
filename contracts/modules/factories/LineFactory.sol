pragma solidity 0.8.9;

import {ILineFactory} from "../../interfaces/ILineFactory.sol";
import {IModuleFactory} from "../../interfaces/IModuleFactory.sol";
import {LineLib} from "../../utils/LineLib.sol";
import {LineFactoryLib} from "../../utils/LineFactoryLib.sol";
import {SecuredLine} from "../credit/SecuredLine.sol";

contract LineFactory is ILineFactory {

    IModuleFactory immutable factory;
   
    uint8 constant defaultRevenueSplit = 90; // 90% to debt repayment
    uint32 constant defaultMinCRatio = 3000; // 30.00% minimum collateral ratio
 
<<<<<<< HEAD

    constructor (address factory_) {
        factory = IModuleFactory(factory_);
    }    
    
   
    function deployEscrow(uint32 minCRatio, address oracle_, address owner, address borrower)  external returns(address){
        address escrow = IModuleFactory(factory).deployEscrow(minCRatio, oracle_, owner, borrower);
=======
    constructor (address moduleFactory) {
        factory = IModuleFactory(moduleFactory);
        
    }
   
    function deployEscrow(uint32 minCRatio, address oracle_, address owner, address borrower)  external returns(address){
        address escrow = factory.deployEscrow(minCRatio, oracle_, owner, borrower);
>>>>>>> fccd1b7a
        return escrow;
    }

    function deploySpigot(address owner, address borrower, address operator) external returns(address){
<<<<<<< HEAD
        address spigot = IModuleFactory(factory).deploySpigot(owner, borrower, operator);
=======
        address spigot = factory.deploySpigot(owner, borrower, operator);
>>>>>>> fccd1b7a
        return spigot;
    }
    
    function deploySecuredLine(
        address oracle,
        address arbiter,
        address borrower, 
        uint ttl,
        address payable swapTarget
    ) external  returns(address) {
        // deploy new modules
<<<<<<< HEAD
        address s = IModuleFactory(factory).deploySpigot(address(this), borrower, borrower);
        address e = IModuleFactory(factory).deployEscrow(defaultMinCRatio, oracle, address(this), borrower);
=======
        address s = factory.deploySpigot(address(this), borrower, borrower);
        address e = factory.deployEscrow(defaultMinCRatio, oracle, address(this), borrower);
>>>>>>> fccd1b7a
        SecuredLine line = LineFactoryLib.deploySecuredLine(oracle, arbiter, borrower, swapTarget,s, e, ttl, defaultRevenueSplit);
        // give modules from address(this) to line so we can run line.init()
        LineFactoryLib.transferModulesToLine(address(line), s, e);
        emit DeployedSecuredLine(address(line), s, e, swapTarget);
        if(line.init() != LineLib.STATUS.ACTIVE) {
          revert InitNewLineFailed(address(line), s, e);
        }
        return address(line);
    }

    function deploySecuredLineWithConfig(
        address oracle, 
        address arbiter,
        address borrower, 
        uint ttl, 
        uint8 revenueSplit,
        uint32 cratio,
        address payable swapTarget
<<<<<<< HEAD
    ) external returns(bool) {
        address s = factory.deploySpigot(owner, borrower, operator);
        address e = factory.deployEscrow(cratio, oracle, owner, borrower);
=======
    ) external  returns(address) {
        // deploy new modules
        address s = factory.deploySpigot(address(this), borrower, borrower);
        address e = factory.deployEscrow(cratio, oracle, address(this), borrower);
>>>>>>> fccd1b7a
        SecuredLine line = LineFactoryLib.deploySecuredLine(oracle, arbiter, borrower, swapTarget,s, e, ttl, revenueSplit);
        // give modules from address(this) to line so we can run line.init()
        LineFactoryLib._transferModulesToLine(address(line), s, e);
        emit DeployedSecuredLine(address(line), s, e, swapTarget);
        if(line.init() != LineLib.STATUS.ACTIVE) {
          revert InitNewLineFailed(address(line), s, e);
        }
        return address(line);
    }

    /**
      @notice sets up new line based of config of old line. Old line does not need to have REPAID status for this call to succeed.
      @dev borrower must call rollover() on `oldLine` with newly created line address
      @param oldLine  - line to copy config from for new line.
      @param borrower - borrower address on new line
      @param ttl      - set total term length of line
      @return newLine - address of newly deployed line with oldLine config
     */
    function rolloverSecuredLine(
        address oracle,
        address arbiter,
        address payable oldLine,
        address borrower, 
        uint ttl
    ) external returns(address) {
        LineFactoryLib.rolloverSecuredLine(oldLine, borrower, ttl, oracle, arbiter);
    }

}<|MERGE_RESOLUTION|>--- conflicted
+++ resolved
@@ -11,36 +11,20 @@
     IModuleFactory immutable factory;
    
     uint8 constant defaultRevenueSplit = 90; // 90% to debt repayment
+    uint8 constant MAX_SPLIT = 100;          // max % to take
     uint32 constant defaultMinCRatio = 3000; // 30.00% minimum collateral ratio
  
-<<<<<<< HEAD
-
-    constructor (address factory_) {
-        factory = IModuleFactory(factory_);
-    }    
-    
-   
-    function deployEscrow(uint32 minCRatio, address oracle_, address owner, address borrower)  external returns(address){
-        address escrow = IModuleFactory(factory).deployEscrow(minCRatio, oracle_, owner, borrower);
-=======
     constructor (address moduleFactory) {
         factory = IModuleFactory(moduleFactory);
         
     }
    
-    function deployEscrow(uint32 minCRatio, address oracle_, address owner, address borrower)  external returns(address){
-        address escrow = factory.deployEscrow(minCRatio, oracle_, owner, borrower);
->>>>>>> fccd1b7a
-        return escrow;
+    function deployEscrow(uint32 minCRatio, address oracle_, address owner, address borrower) external returns(address){
+        return factory.deployEscrow(minCRatio, oracle_, owner, borrower);
     }
 
     function deploySpigot(address owner, address borrower, address operator) external returns(address){
-<<<<<<< HEAD
-        address spigot = IModuleFactory(factory).deploySpigot(owner, borrower, operator);
-=======
-        address spigot = factory.deploySpigot(owner, borrower, operator);
->>>>>>> fccd1b7a
-        return spigot;
+        return factory.deploySpigot(owner, borrower, operator);
     }
     
     function deploySecuredLine(
@@ -49,23 +33,16 @@
         address borrower, 
         uint ttl,
         address payable swapTarget
-    ) external  returns(address) {
+    ) external  returns(address line) {
         // deploy new modules
-<<<<<<< HEAD
-        address s = IModuleFactory(factory).deploySpigot(address(this), borrower, borrower);
-        address e = IModuleFactory(factory).deployEscrow(defaultMinCRatio, oracle, address(this), borrower);
-=======
         address s = factory.deploySpigot(address(this), borrower, borrower);
         address e = factory.deployEscrow(defaultMinCRatio, oracle, address(this), borrower);
->>>>>>> fccd1b7a
-        SecuredLine line = LineFactoryLib.deploySecuredLine(oracle, arbiter, borrower, swapTarget,s, e, ttl, defaultRevenueSplit);
+        uint8 split = defaultRevenueSplit; // gas savings
+        line = LineFactoryLib.deploySecuredLine(oracle, arbiter, borrower, swapTarget,s, e, ttl, split);
         // give modules from address(this) to line so we can run line.init()
         LineFactoryLib.transferModulesToLine(address(line), s, e);
-        emit DeployedSecuredLine(address(line), s, e, swapTarget);
-        if(line.init() != LineLib.STATUS.ACTIVE) {
-          revert InitNewLineFailed(address(line), s, e);
-        }
-        return address(line);
+        emit DeployedSecuredLine(address(line), s, e, swapTarget, split);
+        return line;
     }
 
     function deploySecuredLineWithConfig(
@@ -76,24 +53,16 @@
         uint8 revenueSplit,
         uint32 cratio,
         address payable swapTarget
-<<<<<<< HEAD
-    ) external returns(bool) {
-        address s = factory.deploySpigot(owner, borrower, operator);
-        address e = factory.deployEscrow(cratio, oracle, owner, borrower);
-=======
-    ) external  returns(address) {
+    ) external returns(address line) {
+        if(revenueSplit > MAX_SPLIT) { revert InvalidRevenueSplit(); }
         // deploy new modules
         address s = factory.deploySpigot(address(this), borrower, borrower);
         address e = factory.deployEscrow(cratio, oracle, address(this), borrower);
->>>>>>> fccd1b7a
-        SecuredLine line = LineFactoryLib.deploySecuredLine(oracle, arbiter, borrower, swapTarget,s, e, ttl, revenueSplit);
+        line = LineFactoryLib.deploySecuredLine(oracle, arbiter, borrower, swapTarget, s, e, ttl, revenueSplit);
         // give modules from address(this) to line so we can run line.init()
-        LineFactoryLib._transferModulesToLine(address(line), s, e);
-        emit DeployedSecuredLine(address(line), s, e, swapTarget);
-        if(line.init() != LineLib.STATUS.ACTIVE) {
-          revert InitNewLineFailed(address(line), s, e);
-        }
-        return address(line);
+        LineFactoryLib.transferModulesToLine(address(line), s, e);
+        emit DeployedSecuredLine(address(line), s, e, swapTarget, revenueSplit);
+        return line;
     }
 
     /**
@@ -105,13 +74,13 @@
       @return newLine - address of newly deployed line with oldLine config
      */
     function rolloverSecuredLine(
+        address payable oldLine,
+        address borrower, 
         address oracle,
         address arbiter,
-        address payable oldLine,
-        address borrower, 
         uint ttl
     ) external returns(address) {
-        LineFactoryLib.rolloverSecuredLine(oldLine, borrower, ttl, oracle, arbiter);
+        LineFactoryLib.rolloverSecuredLine(oldLine, borrower, oracle, arbiter, ttl);
     }
 
 }