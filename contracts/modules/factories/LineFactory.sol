pragma solidity 0.8.9;

import {ILineFactory} from "../../interfaces/ILineFactory.sol";
import {IModuleFactory} from "../../interfaces/IModuleFactory.sol";
import {LineLib} from "../../utils/LineLib.sol";
import {LineFactoryLib} from "../../utils/LineFactoryLib.sol";
import {SecuredLine} from "../credit/SecuredLine.sol";

contract LineFactory is ILineFactory {
    IModuleFactory immutable factory;

    uint8 constant defaultRevenueSplit = 90; // 90% to debt repayment
    uint8 constant MAX_SPLIT = 100; // max % to take
    uint32 constant defaultMinCRatio = 3000; // 30.00% minimum collateral ratio

    address public immutable arbiter;
    address public immutable oracle;
    address public immutable swapTarget;

    constructor(
        address moduleFactory,
        address arbiter_,
        address oracle_,
        address swapTarget_
    ) {
        factory = IModuleFactory(moduleFactory);
        arbiter = arbiter_;
        oracle = oracle_;
        swapTarget = swapTarget_;
    }

    function deployEscrow(
        uint32 minCRatio,
        address owner,
        address borrower
    ) external returns (address) {
        if (oracle == address(0)) {
            revert InvalidOracleAddress();
        }
        return factory.deployEscrow(minCRatio, oracle, owner, borrower);
    }

    function deploySpigot(
        address owner,
        address borrower,
        address operator
    ) external returns (address) {
        
        return factory.deploySpigot(owner, borrower, operator);
    }

    function deploySecuredLine(address borrower, uint256 ttl)
        external
        returns (address line)
    {
        if (arbiter == address(0)) {
            revert InvalidArbiterAddress();
        }
        // deploy new modules
        address s = factory.deploySpigot(address(this), borrower, borrower);
        address e = factory.deployEscrow(
            defaultMinCRatio,
            oracle,
            address(this),
            borrower
        );
        uint8 split = defaultRevenueSplit; // gas savings
        line = LineFactoryLib.deploySecuredLine(
            oracle,
            arbiter,
            borrower,
            payable(swapTarget),
            s,
            e,
            ttl,
            split
        );
        // give modules from address(this) to line so we can run line.init()
        LineFactoryLib.transferModulesToLine(address(line), s, e);
        emit DeployedSecuredLine(address(line), s, e, swapTarget, split);
    }

    function deploySecuredLineWithConfig(CoreLineParams calldata coreParams)
        external
        returns (address line)
    {
        if (coreParams.revenueSplit > MAX_SPLIT) {
            revert InvalidRevenueSplit();
        }

        if (arbiter == address(0)) {
            revert InvalidArbiterAddress();
        }
        // deploy new modules
        address s = factory.deploySpigot(
            address(this),
            coreParams.borrower,
            coreParams.borrower
        );
        address e = factory.deployEscrow(
            coreParams.cratio,
            oracle,
            address(this),
            coreParams.borrower
        );
        line = LineFactoryLib.deploySecuredLine(
            oracle,
            arbiter,
            coreParams.borrower,
            payable(swapTarget),
            s,
            e,
            coreParams.ttl,
            coreParams.revenueSplit
        );
        // give modules from address(this) to line so we can run line.init()
        LineFactoryLib.transferModulesToLine(address(line), s, e);
        emit DeployedSecuredLine(
            address(line),
            s,
            e,
            swapTarget,
            coreParams.revenueSplit
        );
    }

    /// @dev    We don't transfer the modules because the aren't owned by the factory, the responsibility
    ///         falls on the [owner of the line]
    function deploySecuredLineWithModules(
        CoreLineParams calldata coreParams,
        address mSpigot,
        address mEscrow
    ) external returns (address line) {
        if (arbiter == address(0)) {
            revert InvalidArbiterAddress();
        }
        line = LineFactoryLib.deploySecuredLine(
            oracle,
            arbiter,
            coreParams.borrower,
            payable(swapTarget),
            mSpigot,
            mEscrow,
            coreParams.ttl,
            coreParams.revenueSplit
        );

        emit DeployedSecuredLine(
            address(line),
            mEscrow,
            mSpigot,
            swapTarget,
            coreParams.revenueSplit
        );
    }

    /**
      @notice sets up new line based of config of old line. Old line does not need to have REPAID status for this call to succeed.
      @dev borrower must call rollover() on `oldLine` with newly created line address
      @param oldLine  - line to copy config from for new line.
      @param borrower - borrower address on new line
      @param ttl      - set total term length of line
      @return newLine - address of newly deployed line with oldLine config
     */
    function rolloverSecuredLine(
        address payable oldLine,
<<<<<<< HEAD
        address borrower, 
        address oracle,
        address arbiter,
        uint ttl
    ) external returns(address) {
        address new_line = LineFactoryLib.rolloverSecuredLine(oldLine, borrower, oracle, arbiter, ttl);
        return new_line;
=======
        address borrower,
        uint256 ttl
    ) external returns (address) {
        if (arbiter == address(0)) {
            revert InvalidArbiterAddress();
        }
        LineFactoryLib.rolloverSecuredLine(
            oldLine,
            borrower,
            oracle,
            arbiter,
            ttl
        );
>>>>>>> ae5beee4
    }
}<|MERGE_RESOLUTION|>--- conflicted
+++ resolved
@@ -164,28 +164,18 @@
      */
     function rolloverSecuredLine(
         address payable oldLine,
-<<<<<<< HEAD
         address borrower, 
-        address oracle,
-        address arbiter,
         uint ttl
-    ) external returns(address) {
-        address new_line = LineFactoryLib.rolloverSecuredLine(oldLine, borrower, oracle, arbiter, ttl);
-        return new_line;
-=======
-        address borrower,
-        uint256 ttl
-    ) external returns (address) {
+    ) external returns(address newLine) {
         if (arbiter == address(0)) {
             revert InvalidArbiterAddress();
         }
-        LineFactoryLib.rolloverSecuredLine(
+        newLine = LineFactoryLib.rolloverSecuredLine(
             oldLine,
             borrower,
             oracle,
             arbiter,
             ttl
         );
->>>>>>> ae5beee4
     }
 }