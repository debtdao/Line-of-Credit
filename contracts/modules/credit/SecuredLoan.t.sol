pragma solidity 0.8.9;

import { Escrow } from "../escrow/Escrow.sol";
import { Spigot } from "../spigot/Spigot.sol";
import { DSTest } from  "../../../lib/ds-test/src/test.sol";
import { LoanLib } from "../../utils/LoanLib.sol";
import { RevenueToken } from "../../mock/RevenueToken.sol";
import { SimpleOracle } from "../../mock/SimpleOracle.sol";
import { SecuredLoan } from "./SecuredLoan.sol";

contract LoanTest is DSTest {

    Escrow escrow;
    RevenueToken supportedToken1;
    RevenueToken supportedToken2;
    RevenueToken unsupportedToken;
    SimpleOracle oracle;
    SecuredLoan loan;
    uint mintAmount = 100 ether;
    uint MAX_INT = 115792089237316195423570985008687907853269984665640564039457584007913129639935;
    uint minCollateralRatio = 1 ether; // 100%
    uint128 drawnRate = 100;
    uint128 facilityRate = 1;

    address borrower;
    address arbiter;
    address lender;

    function setUp() public {
        borrower = address(this);
        lender = address(this);
        arbiter = address(this);
        supportedToken1 = new RevenueToken();
        supportedToken2 = new RevenueToken();
        unsupportedToken = new RevenueToken();
        oracle = new SimpleOracle(address(supportedToken1), address(supportedToken2));
        
        escrow = new Escrow(minCollateralRatio, address(oracle),address(this), borrower);
        Spigot spigot = new Spigot(address(this), borrower, borrower);

        loan = new SecuredLoan(
          address(oracle),
          arbiter,
          borrower,
          address(0),
          address(spigot),
          address(escrow),
          1 ether,
          150 days,
          0
        );
        
        escrow.updateLoan(address(loan));
        spigot.updateOwner(address(loan));
        loan.init();

        escrow.enableCollateral( address(supportedToken1));
        escrow.enableCollateral( address(supportedToken2));
        _mintAndApprove();
        escrow.addCollateral(1 ether, address(supportedToken2));
    }

    function _mintAndApprove() internal {
        supportedToken1.mint(borrower, mintAmount);
        supportedToken1.approve(address(escrow), MAX_INT);
        supportedToken1.approve(address(loan), MAX_INT);
        supportedToken2.mint(borrower, mintAmount);
        supportedToken2.approve(address(escrow), MAX_INT);
        supportedToken2.approve(address(loan), MAX_INT);
        unsupportedToken.mint(borrower, mintAmount);
        unsupportedToken.approve(address(escrow), MAX_INT);
        unsupportedToken.approve(address(loan), MAX_INT);
    }

    function test_can_liquidate_escrow_if_cratio_below_min() public {
        loan.addCredit(drawnRate, facilityRate, 1 ether, address(supportedToken1), lender);
        loan.addCredit(drawnRate, facilityRate, 1 ether, address(supportedToken1), lender);
        uint balanceOfEscrow = supportedToken2.balanceOf(address(escrow));
        uint balanceOfArbiter = supportedToken2.balanceOf(arbiter);
        bytes32 id = loan.ids(0);
        loan.borrow(id, 1 ether);
<<<<<<< HEAD
        (uint p ,) = loan.updateOutstandingDebt();
        assert(p > 0);
=======
        (uint p, uint i) = loan.updateOutstandingDebt();
        assertGt(p, 0);
>>>>>>> 9b834d56
        oracle.changePrice(address(supportedToken2), 1);
        loan.liquidate(id, 1 ether, address(supportedToken2));
        assertEq(balanceOfEscrow, supportedToken1.balanceOf(address(escrow)) + 1 ether, "Escrow balance should have increased by 1e18");
        assertEq(balanceOfArbiter, supportedToken2.balanceOf(arbiter) - 1 ether, "Arbiter balance should have decreased by 1e18");
    }

    function test_health_becomes_liquidatable_if_cratio_below_min() public {
        assert(loan.healthcheck() == LoanLib.STATUS.ACTIVE);
        loan.addCredit(drawnRate, facilityRate, 1 ether, address(supportedToken1), lender);
        loan.addCredit(drawnRate, facilityRate, 1 ether, address(supportedToken1), lender);
        bytes32 id = loan.ids(0);
        loan.borrow(id, 1 ether);
        oracle.changePrice(address(supportedToken2), 1);
        assert(loan.healthcheck() == LoanLib.STATUS.LIQUIDATABLE);
    }

    function test_loan_is_active_on_deployment() public {
        assert(loan.healthcheck() == LoanLib.STATUS.ACTIVE);
    }

    function test_can_add_credit_position() public {
        assertEq(supportedToken1.balanceOf(address(loan)), 0, "Loan balance should be 0");
        assertEq(supportedToken1.balanceOf(address(this)), mintAmount, "Contract should have initial mint balance");
        loan.addCredit(drawnRate, facilityRate, 1 ether, address(supportedToken1), lender);
        loan.addCredit(drawnRate, facilityRate, 1 ether, address(supportedToken1), lender);
        bytes32 id = loan.ids(0);
        assert(id != bytes32(0));
        assertEq(supportedToken1.balanceOf(address(loan)), 1 ether, "Loan balance should be 1e18");
        assertEq(supportedToken1.balanceOf(address(this)), mintAmount - 1 ether, "Contract should have initial mint balance minus 1e18");
    }

    function test_can_borrow() public {
        loan.addCredit(drawnRate, facilityRate, 1 ether, address(supportedToken1), lender);
        loan.addCredit(drawnRate, facilityRate, 1 ether, address(supportedToken1), lender);
        assertEq(supportedToken1.balanceOf(address(this)), mintAmount - 1 ether, "Contract should have initial mint balance minus 1e18");
        bytes32 id = loan.ids(0);
        assertEq(supportedToken1.balanceOf(address(loan)), 1 ether, "Loan balance should be 1e18");
        loan.borrow(id, 1 ether);
        assertEq(supportedToken1.balanceOf(address(loan)), 0, "Loan balance should be 0");
        assertEq(supportedToken1.balanceOf(address(this)), mintAmount, "Contract should have initial mint balance");
        int prc = oracle.getLatestAnswer(address(supportedToken1));
        uint tokenPriceOneUnit = prc < 0 ? 0 : uint(prc);
<<<<<<< HEAD
        (uint p, uint i) = loan.updateOutstandingDebt();
=======
        (uint p,) = loan.updateOutstandingDebt();
>>>>>>> 9b834d56
        assertEq(p, tokenPriceOneUnit, "Principal should be set as one full unit price in USD");
    }

    function test_can_manually_close_if_no_outstanding_credit() public {
        loan.addCredit(drawnRate, facilityRate, 1 ether, address(supportedToken1), lender);
        loan.addCredit(drawnRate, facilityRate, 1 ether, address(supportedToken1), lender);
        bytes32 id = loan.ids(0);
        loan.borrow(id, 1 ether);
        loan.depositAndRepay(1 ether);
        (uint p, uint i) = loan.updateOutstandingDebt();
        assertEq(p + i, 0, "Loan outstanding credit should be 0");
        loan.close(id);
    }

    function test_can_repay_loan() public {
        int prc = oracle.getLatestAnswer(address(supportedToken1));
        uint tokenPriceOneUnit = prc < 0 ? 0 : uint(prc);
        loan.addCredit(drawnRate, facilityRate, 1 ether, address(supportedToken1), lender);
        loan.addCredit(drawnRate, facilityRate, 1 ether, address(supportedToken1), lender);
        bytes32 id = loan.ids(0);
        loan.borrow(id, 1 ether);
<<<<<<< HEAD
        assertEq(loan.getOutstandingDebt(), tokenPriceOneUnit, "Loan outstanding credit should be set as one full unit price in USD");
        (uint p, uint i) = loan.updateOutstandingDebt();
        assertEq(p, tokenPriceOneUnit, "Principal should be set as one full unit price in USD");
        assertEq(i, 0, "No interest should have been accrued");
        loan.depositAndRepay(1 ether);
        assertEq(loan.getOutstandingDebt(), 0, "Loan outstanding credit should be 0");
        (uint p2, uint i2) = loan.updateOutstandingDebt();
=======
        (uint p, uint i) = loan.updateOutstandingDebt();
        assertEq(p + i, tokenPriceOneUnit, "Loan outstanding credit should be set as one full unit price in USD");
        assertEq(p, tokenPriceOneUnit, "Principal should be set as one full unit price in USD");
        assertEq(i, 0, "No interest should have been accrued");
        loan.depositAndRepay(1 ether);
        (uint p2, uint i2) = loan.updateOutstandingDebt();
        assertEq(p2 + i2, 0, "Loan outstanding credit should be 0");
>>>>>>> 9b834d56
        assertEq(p2, 0, "Principle should be 0");
        assertEq(i2, 0, "No interest should have been accrued");
    }

    function test_can_repay_part_of_loan() public {
        int prc = oracle.getLatestAnswer(address(supportedToken1));
        uint tokenPriceOneUnit = prc < 0 ? 0 : uint(prc);
        loan.addCredit(drawnRate, facilityRate, 1 ether, address(supportedToken1), lender);
        loan.addCredit(drawnRate, facilityRate, 1 ether, address(supportedToken1), lender);
        bytes32 id = loan.ids(0);
        loan.borrow(id, 1 ether);
        loan.depositAndRepay(0.5 ether);
<<<<<<< HEAD
        assertEq(loan.getOutstandingDebt(), tokenPriceOneUnit / 2, "Loan outstanding credit should be set as half of one full unit price in USD");
        (uint p2, uint i2) = loan.updateOutstandingDebt();
        assertEq(p2, tokenPriceOneUnit / 2, "Principal should be set as half of one full unit price in USD");
        assertEq(i2, 0, "No interest should have been accrued");
=======
        (uint p, uint i) = loan.updateOutstandingDebt();
        assertEq(p + i, tokenPriceOneUnit / 2, "Loan outstanding credit should be set as half of one full unit price in USD");
        assertEq(p, tokenPriceOneUnit / 2, "Principal should be set as half of one full unit price in USD");
        assertEq(i, 0, "No interest should have been accrued");
>>>>>>> 9b834d56
    }

    function test_can_repay_one_credit_and_keep_another() public {
        int prc = oracle.getLatestAnswer(address(supportedToken2));
        uint tokenPriceOneUnit = prc < 0 ? 0 : uint(prc);
        loan.addCredit(drawnRate, facilityRate, 1 ether, address(supportedToken1), lender);
        loan.addCredit(drawnRate, facilityRate, 1 ether, address(supportedToken1), lender);
        bytes32 id = loan.ids(0);
        loan.borrow(id, 1 ether);
        loan.depositAndRepay(1 ether);
        
        loan.addCredit(drawnRate, facilityRate, 1 ether, address(supportedToken2), lender);
        loan.addCredit(drawnRate, facilityRate, 1 ether, address(supportedToken2), lender);
        bytes32 id2 = loan.ids(1);
        loan.borrow(id2, 1 ether);
<<<<<<< HEAD
        assertEq(loan.getOutstandingDebt(), tokenPriceOneUnit, "Loan outstanding credit should be set as one full unit price in USD");
        (uint p, uint i) = loan.updateOutstandingDebt();
=======
        (uint p, uint i) = loan.updateOutstandingDebt();
        assertEq(p + i, tokenPriceOneUnit, "Loan outstanding credit should be set as one full unit price in USD");
>>>>>>> 9b834d56
        assertEq(p, tokenPriceOneUnit, "Principal should be set as one full unit price in USD");
        assertEq(i, 0, "No interest should have been accrued");
    }


    function setupQueueTest(uint amount) internal returns (address[] memory) {
      address[] memory tokens = new address[](amount);
      // generate token for simulating different repayment flows
      for(uint i = 0; i < amount; i++) {
        RevenueToken token = new RevenueToken();
        tokens[i] = address(token);

        token.mint(address(this), mintAmount);
        token.approve(address(loan), mintAmount);
        token.approve(address(escrow), mintAmount);
        oracle.changePrice(address(token), 1 ether);
        escrow.enableCollateral(address(token));

        // add collateral for each token so we can borrow it during tests
        escrow.addCollateral(1 ether, address(token));
      }
      
      return tokens;
    }

    function test_positions_move_in_queue_of_2() public {
        loan.addCredit(drawnRate, facilityRate, 1 ether, address(supportedToken1), lender);
        bytes32 id = loan.addCredit(drawnRate, facilityRate, 1 ether, address(supportedToken1), lender);

        loan.addCredit(drawnRate, facilityRate, 1 ether, address(supportedToken2), lender);
        bytes32 id2 = loan.addCredit(drawnRate, facilityRate, 1 ether, address(supportedToken2), lender);

        assertEq(loan.ids(0), id);
        assertEq(loan.ids(1), id2);

        loan.borrow(id2, 1 ether);
        
        assertEq(loan.ids(0), id2);
        assertEq(loan.ids(1), id);

        loan.depositAndClose();

        assertEq(loan.ids(0), id);
    }

    function test_positions_move_in_queue_of_4_random_active_line() public {
        loan.addCredit(drawnRate, facilityRate, 1 ether, address(supportedToken1), lender);
        bytes32 id = loan.addCredit(drawnRate, facilityRate, 1 ether, address(supportedToken1), lender);

        loan.addCredit(drawnRate, facilityRate, 1 ether, address(supportedToken2), lender);
        bytes32 id2 = loan.addCredit(drawnRate, facilityRate, 1 ether, address(supportedToken2), lender);

        // create 3rd token to fully test array sorting
        address[] memory tokens = setupQueueTest(2);
        address token3 = tokens[0];
        address token4 = tokens[1];

        loan.addCredit(drawnRate, facilityRate, 1 ether, address(token3), lender);
        bytes32 id3 = loan.addCredit(drawnRate, facilityRate, 1 ether, address(token3), lender);
        
        loan.addCredit(drawnRate, facilityRate, 1 ether, address(token4), lender);
        bytes32 id4 = loan.addCredit(drawnRate, facilityRate, 1 ether, address(token4), lender);

        assertEq(loan.ids(0), id);
        assertEq(loan.ids(1), id2);
        assertEq(loan.ids(2), id3);
        assertEq(loan.ids(3), id4);

        loan.borrow(id2, 1 ether);
        
        assertEq(loan.ids(0), id2);
        assertEq(loan.ids(1), id);
        assertEq(loan.ids(2), id3);
        assertEq(loan.ids(3), id4);
        
        loan.borrow(id4, 1 ether);

        assertEq(loan.ids(0), id2);
        assertEq(loan.ids(1), id4);
        assertEq(loan.ids(2), id3);
        assertEq(loan.ids(3), id); // id switches with id4, not just pushed one step back in queue

        loan.depositAndClose();

        assertEq(loan.ids(0), id4);
        assertEq(loan.ids(1), id3);
        assertEq(loan.ids(2), id);
    }



    // check that only borrowing from the last possible id will still sort queue properly
    // testing for bug in code where _i is initialized at 0 and never gets updated causing position to go to first position in repayment queue
    function test_positions_move_in_queue_of_4_only_last() public {
        loan.addCredit(drawnRate, facilityRate, 1 ether, address(supportedToken1), lender);
        bytes32 id = loan.addCredit(drawnRate, facilityRate, 1 ether, address(supportedToken1), lender);

        loan.addCredit(drawnRate, facilityRate, 1 ether, address(supportedToken2), lender);
        bytes32 id2 = loan.addCredit(drawnRate, facilityRate, 1 ether, address(supportedToken2), lender);

        address[] memory tokens = setupQueueTest(2);
        address token3 = tokens[0];
        address token4 = tokens[1];

        loan.addCredit(drawnRate, facilityRate, 1 ether, address(token3), lender);
        bytes32 id3 = loan.addCredit(drawnRate, facilityRate, 1 ether, address(token3), lender);
        
        loan.addCredit(drawnRate, facilityRate, 1 ether, address(token4), lender);
        bytes32 id4 = loan.addCredit(drawnRate, facilityRate, 1 ether, address(token4), lender);

        assertEq(loan.ids(0), id);
        assertEq(loan.ids(1), id2);
        assertEq(loan.ids(2), id3);
        assertEq(loan.ids(3), id4);

        loan.borrow(id4, 1 ether);
        
        assertEq(loan.ids(0), id4);
        assertEq(loan.ids(1), id2);
        assertEq(loan.ids(2), id3);
        assertEq(loan.ids(3), id);
        
        loan.borrow(id, 1 ether);

        assertEq(loan.ids(0), id4);
        assertEq(loan.ids(1), id);
        assertEq(loan.ids(2), id3);
        assertEq(loan.ids(3), id2); // id switches with id4, not just pushed one step back in queue

        loan.depositAndRepay(1 wei);

        assertEq(loan.ids(0), id4);
        assertEq(loan.ids(1), id);
        assertEq(loan.ids(2), id3);
        assertEq(loan.ids(3), id2);

        loan.depositAndClose();

        assertEq(loan.ids(0), id);
        assertEq(loan.ids(1), id3);
        assertEq(loan.ids(2), id2);
    }

    function test_can_deposit_and_close_position() public {
        loan.addCredit(drawnRate, facilityRate, 1 ether, address(supportedToken1), lender);
        loan.addCredit(drawnRate, facilityRate, 1 ether, address(supportedToken1), lender);
        bytes32 id = loan.ids(0);
        assertEq(supportedToken1.balanceOf(address(loan)), 1 ether, "Loan balance should be 1e18");
        loan.borrow(id, 1 ether);
        assertEq(supportedToken1.balanceOf(address(loan)), 0, "Loan balance should be 0");
        assertEq(supportedToken1.balanceOf(address(this)), mintAmount, "Contract should have initial mint balance");
        loan.depositAndClose();
        assertEq(supportedToken1.balanceOf(address(loan)), 0, "Tokens should be sent back to lender");
<<<<<<< HEAD
        assertEq(loan.getOutstandingDebt(), 0, "Loan outstanding credit should be 0");
=======
        (uint p, uint i) = loan.updateOutstandingDebt();
        assertEq(p + i, 0, "Loan outstanding credit should be 0");
>>>>>>> 9b834d56
    }

    function test_can_withdraw_from_position() public {
        assertEq(supportedToken1.balanceOf(address(this)), mintAmount, "Contract should have initial mint balance");
        loan.addCredit(drawnRate, facilityRate, 0.5 ether, address(supportedToken1), lender);
        loan.addCredit(drawnRate, facilityRate, 0.5 ether, address(supportedToken1), lender);
        bytes32 id = loan.ids(0);
        assertEq(supportedToken1.balanceOf(address(this)), mintAmount - 0.5 ether, "Contract should have initial mint balance - 1e18 / 2");
        assertEq(supportedToken1.balanceOf(address(loan)), 0.5 ether, "Loan balance should be 1e18 / 2");
        loan.withdraw(id, 0.1 ether);
        assertEq(supportedToken1.balanceOf(address(loan)), 0.4 ether, "Loan balance should be 1e18 * 0.4");
        assertEq(supportedToken1.balanceOf(address(this)), mintAmount - 0.4 ether, "Contract should have initial mint balance - 1e18 * 0.4");
    }

    function test_return_lender_funds_on_deposit_and_close() public {
      assertEq(supportedToken1.balanceOf(address(loan)), 0, "Loan balance should be 0");
      assertEq(supportedToken1.balanceOf(address(this)), mintAmount, "Contract should have initial mint balance");
      
      loan.addCredit(drawnRate, facilityRate, 1 ether, address(supportedToken1), lender);
      loan.addCredit(drawnRate, facilityRate, 1 ether, address(supportedToken1), lender);

      bytes32 id = loan.ids(0);
      
      assert(id != bytes32(0));

      assertEq(supportedToken1.balanceOf(address(this)), mintAmount - 1 ether, "Contract should have initial balance less lent amount");

      // test depsoitAndClose()
      loan.borrow(id, 1 ether);
      assertEq(supportedToken1.balanceOf(address(this)), mintAmount, "Contract should have initial balance after depositAndClose");
      loan.depositAndClose();
      assertEq(supportedToken1.balanceOf(address(this)), mintAmount, "Contract should have initial balance after depositAndClose");
      assertEq(supportedToken1.balanceOf(address(loan)), 0, "Loan should not have tokens");
      
      assertEq(uint(loan.loanStatus()), uint(LoanLib.STATUS.REPAID), "Loan not repaid");
    }

    function test_return_lender_funds_on_close() public {
        assertEq(supportedToken1.balanceOf(address(loan)), 0, "Loan balance should be 0");
        assertEq(supportedToken1.balanceOf(address(this)), mintAmount, "Contract should have initial mint balance");
        
        loan.addCredit(drawnRate, facilityRate, 1 ether, address(supportedToken1), lender);
        loan.addCredit(drawnRate, facilityRate, 1 ether, address(supportedToken1), lender);

        bytes32 id = loan.ids(0);
        assert(id != bytes32(0));

        assertEq(supportedToken1.balanceOf(address(this)), mintAmount - 1 ether, "Contract should have initial balance less lent amount");

        loan.borrow(id, 1 ether);
        assertEq(supportedToken1.balanceOf(address(this)), mintAmount, "Contract should have initial balance after depositAndClose");
        loan.depositAndRepay(1 ether);
        assertEq(supportedToken1.balanceOf(address(this)), mintAmount - 1 ether, "Contract should have initial balance after depositAndClose");
        loan.close(id);

        assertEq(supportedToken1.balanceOf(address(this)), mintAmount, "Contract should have initial balance after close");
        assertEq(supportedToken1.balanceOf(address(loan)), 0, "Loan should not have tokens");
        assertEq(uint(loan.loanStatus()), uint(LoanLib.STATUS.REPAID), "Loan not repaid");
    }

    function test_accrues_and_repays_facility_fee_on_close() public {
        assertEq(supportedToken1.balanceOf(address(loan)), 0, "Loan balance should be 0");
        assertEq(supportedToken1.balanceOf(address(this)), mintAmount, "Contract should have initial mint balance");
        
        loan.addCredit(drawnRate, facilityRate, 1 ether, address(supportedToken1), lender);
        loan.addCredit(drawnRate, facilityRate, 1 ether, address(supportedToken1), lender);

        bytes32 id = loan.ids(0);

        assertEq(supportedToken1.balanceOf(address(this)), mintAmount - 1 ether, "Contract should have initial balance less lent amount");

        loan.borrow(id, 1 ether);
        assertEq(supportedToken1.balanceOf(address(this)), mintAmount, "Contract should have initial balance after depositAndClose");
        loan.depositAndRepay(1 ether);
        assertEq(supportedToken1.balanceOf(address(this)), mintAmount - 1 ether, "Contract should have initial balance after depositAndClose");

        loan.close(id);

        assertEq(supportedToken1.balanceOf(address(this)), mintAmount, "Contract should have initial balance after close");
        assertEq(supportedToken1.balanceOf(address(loan)), 0, "Loan should not have tokens");
        assertEq(uint(loan.loanStatus()), uint(LoanLib.STATUS.REPAID), "Loan not repaid");
    }

    function test_loan_status_changes_to_liquidatable() public {
        loan.addCredit(drawnRate, facilityRate, 1 ether, address(supportedToken1), lender);
        loan.addCredit(drawnRate, facilityRate, 1 ether, address(supportedToken1), lender);
        bytes32 id = loan.ids(0);
        loan.borrow(id, 1 ether);
        oracle.changePrice(address(supportedToken2), 1);
        assert(loan.healthcheck() == LoanLib.STATUS.LIQUIDATABLE);
    }

    function test_cannot_open_credit_position_if_only_one_party_agrees() public {
        loan.addCredit(drawnRate, facilityRate, 1 ether, address(supportedToken1), lender);
        assertEq(supportedToken1.balanceOf(address(loan)), 0, "Loan balance should be 0");
    }

    function testFail_cannot_open_credit_position_if_only_one_party_agrees() public {
        loan.addCredit(drawnRate, facilityRate, 1 ether, address(supportedToken1), lender);
        loan.ids(0);
    }

    function testFail_cannot_borrow_from_credit_position_if_under_collateralised() public {
        loan.addCredit(drawnRate, facilityRate, 100 ether, address(supportedToken1), lender);
        loan.addCredit(drawnRate, facilityRate, 100 ether, address(supportedToken1), lender);
        bytes32 id = loan.ids(0);
        loan.borrow(id, 100 ether);
    }

    function testFail_cannot_withdraw_if_all_loaned_out() public {
        loan.addCredit(drawnRate, facilityRate, 1 ether, address(supportedToken1), lender);
        loan.addCredit(drawnRate, facilityRate, 1 ether, address(supportedToken1), lender);
        bytes32 id = loan.ids(0);
        loan.borrow(id, 1 ether);
        loan.withdraw(id, 0.1 ether);
    }

    function testFail_cannot_borrow_more_than_position() public {
        loan.addCredit(drawnRate, facilityRate, 1 ether, address(supportedToken1), lender);
        loan.addCredit(drawnRate, facilityRate, 1 ether, address(supportedToken1), lender);
        bytes32 id = loan.ids(0);
        loan.borrow(id, 100 ether);
    }

    function testFail_cannot_create_credit_with_tokens_unsupported_by_oracle() public {
        loan.addCredit(drawnRate, facilityRate, 1 ether, address(unsupportedToken), lender);
        loan.addCredit(drawnRate, facilityRate, 1 ether, address(unsupportedToken), lender);
    }

    function testFail_cannot_borrow_if_not_active() public {
        assert(loan.healthcheck() == LoanLib.STATUS.ACTIVE);
        loan.addCredit(drawnRate, facilityRate, 0.1 ether, address(supportedToken1), lender);
        loan.addCredit(drawnRate, facilityRate, 0.1 ether, address(supportedToken1), lender);
        bytes32 id = loan.ids(0);
        loan.borrow(id, 0.1 ether);
        oracle.changePrice(address(supportedToken2), 1);
        assert(loan.healthcheck() == LoanLib.STATUS.LIQUIDATABLE);
        loan.borrow(id, 0.9 ether);
    }

    function testFail_cannot_borrow_against_closed_position() public {
        loan.addCredit(drawnRate, facilityRate, 1 ether, address(supportedToken1), lender);
        loan.addCredit(drawnRate, facilityRate, 1 ether, address(supportedToken1), lender);
        bytes32 id = loan.ids(0);
        loan.borrow(id, 1 ether);
        loan.depositAndClose();
        loan.borrow(id, 1 ether);
    }

    function testFail_cannot_manually_close_if_credit_outstanding() public {
        loan.addCredit(drawnRate, facilityRate, 1 ether, address(supportedToken1), lender);
        loan.addCredit(drawnRate, facilityRate, 1 ether, address(supportedToken1), lender);
        bytes32 id = loan.ids(0);
        loan.borrow(id, 0.1 ether);
        loan.close(id);
    }

    function testFail_cannot_liquidate_escrow_if_cratio_above_min() public {
        loan.liquidate(0, 1 ether, address(supportedToken1));
    }

    function testFail_health_is_not_liquidatable_if_cratio_above_min() public {
        assert(loan.healthcheck() == LoanLib.STATUS.LIQUIDATABLE);
    }

    function test_increase_credit_limit_with_consent() public {
        loan.addCredit(drawnRate, facilityRate, 1 ether, address(supportedToken1), lender);
        loan.addCredit(drawnRate, facilityRate, 1 ether, address(supportedToken1), lender);
        bytes32 id = loan.ids(0);
        (uint d,,,,,,) = loan.credits(id);
        

        loan.increaseCredit(id, 1 ether);
        loan.increaseCredit(id, 1 ether);
        (uint d2,,,,,,) = loan.credits(id);
        assertEq(d2 - d, 1 ether);
    }

    // function test_cannot_increase_credit_limit_without_consent() public {
    //     // TODO need a way to fake `lender` so mutualConsentById will fail
    //     loan.addCredit(drawnRate, facilityRate, 1 ether, address(supportedToken1), lender);
    //     loan.addCredit(drawnRate, facilityRate, 1 ether, address(supportedToken1), lender);
    //     bytes32 id = loan.ids(0);
    //     (uint d,,,,,,) = loan.credits(id);
        

    //     // try to mock lender address as someone else
    //     loan.increaseCredit(id, 1 ether);
    //     loan.increaseCredit(id, 1 ether);
    //     (uint d2,,,,,,) = loan.credits(id); 
    //     assertEq(d2, d);
    // }

    function test_can_update_rates_with_consent() public {
        loan.addCredit(drawnRate, facilityRate, 1 ether, address(supportedToken1), lender);
        loan.addCredit(drawnRate, facilityRate, 1 ether, address(supportedToken1), lender);
        bytes32 id = loan.ids(0);
      

        loan.setRates(id, uint128(1 ether), uint128(1 ether));
        loan.setRates(id, uint128(1 ether), uint128(1 ether));
        (uint128 drate, uint128 frate,) = loan.interestRate().rates(id);
        assertEq(drate, uint128(1 ether));
        assertEq(frate, uint128(1 ether));
        assertGt(frate, facilityRate);
        assertGt(drate, drawnRate);
    }

    // function test_cannot_update_rates_without_consent() public {
    //     // TODO need a way to fake `lender` so mutualConsentById will fail
    //     loan.addCredit(drawnRate, facilityRate, 1 ether, address(supportedToken1), lender);
    //     loan.addCredit(drawnRate, facilityRate, 1 ether, address(supportedToken1), lender);
    //     bytes32 id = loan.ids(0);
      

    //     // try to mock lender address as someone else
    //     loan.setRates(id, uint128(1 ether), uint128(1 ether));
    //     loan.setRates(id, uint128(1 ether), uint128(1 ether));
    //     (uint128 drate, uint128 frate,) = loan.interestRate().rates(id);
    //     assertEq(facilityRate, frate);
    //     assertEq(drawnRate, drate);
    // }


}<|MERGE_RESOLUTION|>--- conflicted
+++ resolved
@@ -33,10 +33,10 @@
         supportedToken1 = new RevenueToken();
         supportedToken2 = new RevenueToken();
         unsupportedToken = new RevenueToken();
+
+        Spigot spigot = new Spigot(address(this), borrower, borrower);
         oracle = new SimpleOracle(address(supportedToken1), address(supportedToken2));
-        
         escrow = new Escrow(minCollateralRatio, address(oracle),address(this), borrower);
-        Spigot spigot = new Spigot(address(this), borrower, borrower);
 
         loan = new SecuredLoan(
           address(oracle),
@@ -64,9 +64,11 @@
         supportedToken1.mint(borrower, mintAmount);
         supportedToken1.approve(address(escrow), MAX_INT);
         supportedToken1.approve(address(loan), MAX_INT);
+
         supportedToken2.mint(borrower, mintAmount);
         supportedToken2.approve(address(escrow), MAX_INT);
         supportedToken2.approve(address(loan), MAX_INT);
+
         unsupportedToken.mint(borrower, mintAmount);
         unsupportedToken.approve(address(escrow), MAX_INT);
         unsupportedToken.approve(address(loan), MAX_INT);
@@ -79,13 +81,8 @@
         uint balanceOfArbiter = supportedToken2.balanceOf(arbiter);
         bytes32 id = loan.ids(0);
         loan.borrow(id, 1 ether);
-<<<<<<< HEAD
-        (uint p ,) = loan.updateOutstandingDebt();
-        assert(p > 0);
-=======
-        (uint p, uint i) = loan.updateOutstandingDebt();
+        (uint p,) = loan.updateOutstandingDebt();
         assertGt(p, 0);
->>>>>>> 9b834d56
         oracle.changePrice(address(supportedToken2), 1);
         loan.liquidate(id, 1 ether, address(supportedToken2));
         assertEq(balanceOfEscrow, supportedToken1.balanceOf(address(escrow)) + 1 ether, "Escrow balance should have increased by 1e18");
@@ -128,11 +125,7 @@
         assertEq(supportedToken1.balanceOf(address(this)), mintAmount, "Contract should have initial mint balance");
         int prc = oracle.getLatestAnswer(address(supportedToken1));
         uint tokenPriceOneUnit = prc < 0 ? 0 : uint(prc);
-<<<<<<< HEAD
-        (uint p, uint i) = loan.updateOutstandingDebt();
-=======
         (uint p,) = loan.updateOutstandingDebt();
->>>>>>> 9b834d56
         assertEq(p, tokenPriceOneUnit, "Principal should be set as one full unit price in USD");
     }
 
@@ -154,15 +147,6 @@
         loan.addCredit(drawnRate, facilityRate, 1 ether, address(supportedToken1), lender);
         bytes32 id = loan.ids(0);
         loan.borrow(id, 1 ether);
-<<<<<<< HEAD
-        assertEq(loan.getOutstandingDebt(), tokenPriceOneUnit, "Loan outstanding credit should be set as one full unit price in USD");
-        (uint p, uint i) = loan.updateOutstandingDebt();
-        assertEq(p, tokenPriceOneUnit, "Principal should be set as one full unit price in USD");
-        assertEq(i, 0, "No interest should have been accrued");
-        loan.depositAndRepay(1 ether);
-        assertEq(loan.getOutstandingDebt(), 0, "Loan outstanding credit should be 0");
-        (uint p2, uint i2) = loan.updateOutstandingDebt();
-=======
         (uint p, uint i) = loan.updateOutstandingDebt();
         assertEq(p + i, tokenPriceOneUnit, "Loan outstanding credit should be set as one full unit price in USD");
         assertEq(p, tokenPriceOneUnit, "Principal should be set as one full unit price in USD");
@@ -170,7 +154,6 @@
         loan.depositAndRepay(1 ether);
         (uint p2, uint i2) = loan.updateOutstandingDebt();
         assertEq(p2 + i2, 0, "Loan outstanding credit should be 0");
->>>>>>> 9b834d56
         assertEq(p2, 0, "Principle should be 0");
         assertEq(i2, 0, "No interest should have been accrued");
     }
@@ -183,17 +166,10 @@
         bytes32 id = loan.ids(0);
         loan.borrow(id, 1 ether);
         loan.depositAndRepay(0.5 ether);
-<<<<<<< HEAD
-        assertEq(loan.getOutstandingDebt(), tokenPriceOneUnit / 2, "Loan outstanding credit should be set as half of one full unit price in USD");
-        (uint p2, uint i2) = loan.updateOutstandingDebt();
-        assertEq(p2, tokenPriceOneUnit / 2, "Principal should be set as half of one full unit price in USD");
-        assertEq(i2, 0, "No interest should have been accrued");
-=======
         (uint p, uint i) = loan.updateOutstandingDebt();
         assertEq(p + i, tokenPriceOneUnit / 2, "Loan outstanding credit should be set as half of one full unit price in USD");
         assertEq(p, tokenPriceOneUnit / 2, "Principal should be set as half of one full unit price in USD");
         assertEq(i, 0, "No interest should have been accrued");
->>>>>>> 9b834d56
     }
 
     function test_can_repay_one_credit_and_keep_another() public {
@@ -209,13 +185,8 @@
         loan.addCredit(drawnRate, facilityRate, 1 ether, address(supportedToken2), lender);
         bytes32 id2 = loan.ids(1);
         loan.borrow(id2, 1 ether);
-<<<<<<< HEAD
-        assertEq(loan.getOutstandingDebt(), tokenPriceOneUnit, "Loan outstanding credit should be set as one full unit price in USD");
-        (uint p, uint i) = loan.updateOutstandingDebt();
-=======
         (uint p, uint i) = loan.updateOutstandingDebt();
         assertEq(p + i, tokenPriceOneUnit, "Loan outstanding credit should be set as one full unit price in USD");
->>>>>>> 9b834d56
         assertEq(p, tokenPriceOneUnit, "Principal should be set as one full unit price in USD");
         assertEq(i, 0, "No interest should have been accrued");
     }
@@ -367,14 +338,12 @@
         loan.borrow(id, 1 ether);
         assertEq(supportedToken1.balanceOf(address(loan)), 0, "Loan balance should be 0");
         assertEq(supportedToken1.balanceOf(address(this)), mintAmount, "Contract should have initial mint balance");
+        (,uint p_, uint i_,,,address token,) = loan.credits(id);
+        
         loan.depositAndClose();
         assertEq(supportedToken1.balanceOf(address(loan)), 0, "Tokens should be sent back to lender");
-<<<<<<< HEAD
-        assertEq(loan.getOutstandingDebt(), 0, "Loan outstanding credit should be 0");
-=======
         (uint p, uint i) = loan.updateOutstandingDebt();
         assertEq(p + i, 0, "Loan outstanding credit should be 0");
->>>>>>> 9b834d56
     }
 
     function test_can_withdraw_from_position() public {
