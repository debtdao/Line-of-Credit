pragma solidity ^0.8.9;

import { Denominations } from "chainlink/Denominations.sol";
import { ReentrancyGuard } from "openzeppelin/security/ReentrancyGuard.sol";
import {LineOfCredit} from "./LineOfCredit.sol";
import {LineLib} from "../../utils/LineLib.sol";
import {CreditLib} from "../../utils/CreditLib.sol";
import {SpigotedLineLib} from "../../utils/SpigotedLineLib.sol";
import {MutualConsent} from "../../utils/MutualConsent.sol";
import {ISpigot} from "../../interfaces/ISpigot.sol";
import {ISpigotedLine} from "../../interfaces/ISpigotedLine.sol";
import { IERC20 } from "openzeppelin/token/ERC20/IERC20.sol";
import {SafeERC20}  from "openzeppelin/token/ERC20/utils/SafeERC20.sol";

/**
  * @title  - Debt DAO Spigoted Line of Credit
  * @author - Kiba Gateaux
  * @notice - The SpigotedLine is a LineofCredit contract with additional functionality for integrating with a Spigot.
            - allows Borrower or Lender to repay debt using collateralized revenue streams
  * @dev    -  Inherits LineOfCredit functionality
 */
contract SpigotedLine is ISpigotedLine, LineOfCredit, ReentrancyGuard {
    using SafeERC20 for IERC20;

    /// see Spigot
    ISpigot public immutable spigot;

    /// @notice exchange aggregator (mainly 0x router) to trade revenue tokens from a Spigot for credit tokens owed to lenders
    address payable public immutable swapTarget;

    /// @notice % of revenue tokens to take from Spigot if the Line of Credit  is healthy. 0 decimals
    uint8 public immutable defaultRevenueSplit;


    /**
     * @notice - excess unsold revenue claimed from Spigot to be sold later or excess credit tokens bought from revenue but not yet used to repay debt
     *         - needed because the Line of Credit might have the same token being lent/borrower as being bought/sold so need to separate accounting. 
     * @dev    - private variable so other Line modules do not interfer with Spigot functionality
    */
    mapping(address => uint256) private unusedTokens;

    /**
     * @notice - The SpigotedLine is a LineofCredit contract with additional functionality for integrating with a Spigot.
               - allows Borrower or Lender to repay debt using collateralized revenue streams
     * @param oracle_ - price oracle to use for getting all token values
     * @param arbiter_ - neutral party with some special priviliges on behalf of borrower and lender
     * @param borrower_ - the debitor for all credit positions in this contract
     * @param spigot_ - Spigot smart contract that is owned by this Line
     * @param swapTarget_ - 0x protocol exchange address to send calldata for trades to exchange revenue tokens for credit tokens
     * @param ttl_ - time to live for line of credit contract across all lenders set at deployment in order to set the term/expiry date
     * @param defaultRevenueSplit_ - The % of Revenue Tokens that the Spigot escrows for debt repayment if the Line is healthy. 
     */
    constructor(
        address oracle_,
        address arbiter_,
        address borrower_,
        address spigot_,
        address payable swapTarget_,
        uint256 ttl_,
        uint8 defaultRevenueSplit_
    ) LineOfCredit(oracle_, arbiter_, borrower_, ttl_) {
        require(defaultRevenueSplit_ <= SpigotedLineLib.MAX_SPLIT);

        spigot = ISpigot(spigot_);
        defaultRevenueSplit = defaultRevenueSplit_;
        swapTarget = swapTarget_;
    }

    /**
    * see LineOfCredit._init and Securedline.init
    * @notice requires this Line is owner of the Escrowed collateral else Line will not init
    */
    function _init() internal virtual override(LineOfCredit) returns(LineLib.STATUS) {
      if(spigot.owner() != address(this)) return LineLib.STATUS.UNINITIALIZED;
      return LineOfCredit._init();
    }

    function unused(address token) external view returns (uint256) {
        return unusedTokens[token];
    }

    /**
      * see SecuredLine.declareInsolvent
      * @notice requires Spigot contract itselgf to be transfered to Arbiter and sold off to a 3rd party before declaring insolvent
      *(@dev priviliegad internal function.
      * @return isInsolvent - if Spigot contract is currently insolvent or not
    */
    function _canDeclareInsolvent() internal virtual override returns(bool) {
        return SpigotedLineLib.canDeclareInsolvent(address(spigot), arbiter);
    }

    /// see ISpigotedLine.claimAndRepay
    function claimAndRepay(address claimToken, bytes calldata zeroExTradeData)
        external
        whileBorrowing
        nonReentrant
        returns (uint256)
    {
        bytes32 id = ids[0];
        Credit memory credit = _accrue(credits[id], id);

        if (msg.sender != arbiter) {
            revert CallerAccessDenied();
        }

        uint256 newTokens = claimToken == credit.token ?
          spigot.claimOwnerTokens(claimToken) :  // same asset. dont trade
          _claimAndTrade(                   // trade revenue token for debt obligation
              claimToken,
              credit.token,
              zeroExTradeData
          );

        uint256 repaid = newTokens + unusedTokens[credit.token];
        uint256 debt = credit.interestAccrued + credit.principal;

        // cap payment to debt value
        if (repaid > debt) repaid = debt;

        // update reserves based on usage
        if (repaid > newTokens) {
            // using bought + unused to repay line
            unusedTokens[credit.token] -= repaid - newTokens;
        } else {
            // high revenue and bought more than we need
            unusedTokens[credit.token] += newTokens - repaid;
        }

        credits[id] = _repay(credit, id, repaid);

        emit RevenuePayment(claimToken, repaid);

        return newTokens;
    }
    

    /// see ISpigotedLine.useAndRepay
    function useAndRepay(uint256 amount) external whileBorrowing returns(bool) {
      bytes32 id = ids[0];
      Credit memory credit = credits[id];
<<<<<<< HEAD

=======
      
>>>>>>> b199ab41
      if (msg.sender != borrower && msg.sender != credit.lender) {
        revert CallerAccessDenied();
      }

<<<<<<< HEAD
      if(amount > unusedTokens[credit.token]) {
        revert ReservesOverdrawn(unusedTokens[credit.token]);
      }

      // reduce reserves before _repay calls token to prevent reentrancy
=======
      require(amount <= unusedTokens[credit.token]);
>>>>>>> b199ab41
      unusedTokens[credit.token] -= amount;

      credits[id] = _repay(_accrue(credit, id), id, amount);

      emit RevenuePayment(credit.token, amount);

      return true;
    }

    /// see ISpigotedLine.claimAndTrade
    function claimAndTrade(address claimToken, bytes calldata zeroExTradeData)
        external
        whileBorrowing
        nonReentrant
        returns (uint256)
    {
        if (msg.sender != arbiter) {
            revert CallerAccessDenied();
        }

        address targetToken = credits[ids[0]].token;
        uint256 newTokens = claimToken == targetToken ?
          spigot.claimOwnerTokens(claimToken) : // same asset. dont trade
          _claimAndTrade(                   // trade revenue token for debt obligation
              claimToken,
              targetToken,
              zeroExTradeData
          );

        // add bought tokens to unused balance
        unusedTokens[targetToken] += newTokens;
        return newTokens;
    }

    /**
     * @notice  - Claims revenue tokens escrowed in Spigot and trades them for credit tokens. 
     *          - MUST trade all available claim tokens to target credit token.
     *          - Excess credit tokens not used to repay dent are stored in `unused`
     * @dev     - priviliged internal function
     * @param claimToken - The revenue token escrowed in the Spigot to sell in trade
     * @param targetToken - The credit token that needs to be bought in order to pat down debt. Always `credits[ids[0]].token`
     * @param zeroExTradeData - 0x API data to use in trade to sell `claimToken` for target
     *
     * @return - amount of target tokens bought
    */
    function _claimAndTrade(
      address claimToken,
      address targetToken,
      bytes calldata zeroExTradeData
    )
        internal
        returns (uint256)
    {
        (uint256 tokensBought, uint256 totalUnused) = SpigotedLineLib.claimAndTrade(
            claimToken,
            targetToken,
            swapTarget,
            address(spigot),
            unusedTokens[claimToken],
            zeroExTradeData
        );

        // we dont use revenue after this so can store now
        unusedTokens[claimToken] = totalUnused;
        return tokensBought;
    }


    //  SPIGOT OWNER FUNCTIONS

    /// see ISpigotedLine.updateOwnerSplit
    function updateOwnerSplit(address revenueContract) external returns (bool) {
        return SpigotedLineLib.updateSplit(
          address(spigot),
          revenueContract,
          _updateStatus(_healthcheck()),
          defaultRevenueSplit
        );
    }

    /// see ISpigotedLine.addSpigot
    function addSpigot(
        address revenueContract,
        ISpigot.Setting calldata setting
    )
        external
        returns (bool)
    {
        if (msg.sender != arbiter) {
            revert CallerAccessDenied();
        }
        return spigot.addSpigot(revenueContract, setting);
    }

    /// see ISpigotedLine.updateWhitelist
    function updateWhitelist(bytes4 func, bool allowed)
        external
        returns (bool)
    {
        if (msg.sender != arbiter) {
            revert CallerAccessDenied();
        }
        return spigot.updateWhitelistedFunction(func, allowed);
    }

    /// see ISpigotedLine.releaseSpigot
    function releaseSpigot(address to) external returns (bool) {
        return SpigotedLineLib.releaseSpigot(
          address(spigot),
          _updateStatus(_healthcheck()),
          borrower,
          arbiter,
          to
        );
    }

    /// see ISpigotedLine.sweep
    function sweep(address to, address token) external nonReentrant returns (uint256) {
        uint256 amount = unusedTokens[token];
        delete unusedTokens[token];

        bool success = SpigotedLineLib.sweep(
          to,
          token,
          amount,
          _updateStatus(_healthcheck()),
          borrower,
          arbiter
        );

        return success ? amount : 0;
    }

    // allow claiming/trading in ETH
    receive() external payable {}
}<|MERGE_RESOLUTION|>--- conflicted
+++ resolved
@@ -138,24 +138,16 @@
     function useAndRepay(uint256 amount) external whileBorrowing returns(bool) {
       bytes32 id = ids[0];
       Credit memory credit = credits[id];
-<<<<<<< HEAD
-
-=======
-      
->>>>>>> b199ab41
+
       if (msg.sender != borrower && msg.sender != credit.lender) {
         revert CallerAccessDenied();
       }
 
-<<<<<<< HEAD
       if(amount > unusedTokens[credit.token]) {
         revert ReservesOverdrawn(unusedTokens[credit.token]);
       }
 
       // reduce reserves before _repay calls token to prevent reentrancy
-=======
-      require(amount <= unusedTokens[credit.token]);
->>>>>>> b199ab41
       unusedTokens[credit.token] -= amount;
 
       credits[id] = _repay(_accrue(credit, id), id, amount);
