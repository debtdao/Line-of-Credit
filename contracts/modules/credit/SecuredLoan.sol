pragma solidity ^0.8.9;
import { IERC20 } from "@openzeppelin/contracts/token/ERC20/IERC20.sol";
import { LoanLib } from "../../utils/LoanLib.sol";
import { EscrowedLoan } from "./EscrowedLoan.sol";
import { SpigotedLoan } from "./SpigotedLoan.sol";
import { LineOfCredit } from "./LineOfCredit.sol";

contract SecuredLoan is SpigotedLoan, EscrowedLoan {

    constructor(
        address oracle_,
        address arbiter_,
        address borrower_,
        address swapTarget_,
        address spigot_,
        address escrow_,
        uint ttl_,
        uint8 defaultSplit_
    ) SpigotedLoan(
        oracle_,
        arbiter_,
        borrower_,
        spigot_,
        swapTarget_,
        ttl_,
        defaultSplit_
    ) EscrowedLoan(escrow_) {

    }


  function init() external override(LineOfCredit) virtual returns(LoanLib.STATUS) {
    return _updateStatus(_init());
  }

  function _init() internal override(SpigotedLoan, EscrowedLoan) virtual returns(LoanLib.STATUS) {
     LoanLib.STATUS s =  LoanLib.STATUS.ACTIVE;
    
    if(SpigotedLoan._init() != s || EscrowedLoan._init() != s) {
      return LoanLib.STATUS.UNINITIALIZED;
    }
    
    return s;
  }


  // Liquidation
  /**
   * @notice - Forcefully take collateral from borrower and repay debt for lender
   * @dev - only called by neutral arbiter party/contract
   * @dev - `loanStatus` must be LIQUIDATABLE
   * @dev - callable by `arbiter`
   * @param amount - amount of `targetToken` expected to be sold off in  _liquidate
   * @param targetToken - token in escrow that will be sold of to repay position
   */

  function liquidate(
    uint256 amount,
    address targetToken
  )
    external
    whileBorrowing
    returns(uint256)
  {
<<<<<<< HEAD
    require(msg.sender == arbiter);

    LoanLib.STATUS status = _updateStatus(_healthcheck());
    require(status == LoanLib.STATUS.LIQUIDATABLE);
=======
    if(msg.sender != arbiter) { revert CallerAccessDenied(); }
    if(_updateLoanStatus(_healthcheck()) != LoanLib.STATUS.LIQUIDATABLE) {
      revert NotLiquidatable();
    }
>>>>>>> aeb497ce

    // send tokens to arbiter for OTC sales
    return _liquidate(ids[0], amount, targetToken, msg.sender);
  }

  
    /** @notice checks internal accounting logic for status and if ok, runs modules checks */
    function _healthcheck() internal override(EscrowedLoan, LineOfCredit) returns(LoanLib.STATUS) {
      LoanLib.STATUS s = LineOfCredit._healthcheck();
      if(s != LoanLib.STATUS.ACTIVE) {
        return s;
      }

      return EscrowedLoan._healthcheck();
    }


    /// @notice all insolvency conditions must pass for call to succeed
    function _canDeclareInsolvent()
      internal
      virtual
      override(EscrowedLoan, SpigotedLoan)
      returns(bool)
    {
      return (
        EscrowedLoan._canDeclareInsolvent() &&
        SpigotedLoan._canDeclareInsolvent()
      );
    }

}<|MERGE_RESOLUTION|>--- conflicted
+++ resolved
@@ -4,6 +4,7 @@
 import { EscrowedLoan } from "./EscrowedLoan.sol";
 import { SpigotedLoan } from "./SpigotedLoan.sol";
 import { LineOfCredit } from "./LineOfCredit.sol";
+import { ILineOfCredit } from "../../interfaces/ILineOfCredit.sol";
 
 contract SecuredLoan is SpigotedLoan, EscrowedLoan {
 
@@ -11,7 +12,7 @@
         address oracle_,
         address arbiter_,
         address borrower_,
-        address swapTarget_,
+        address payable swapTarget_,
         address spigot_,
         address escrow_,
         uint ttl_,
@@ -27,11 +28,6 @@
     ) EscrowedLoan(escrow_) {
 
     }
-
-
-  function init() external override(LineOfCredit) virtual returns(LoanLib.STATUS) {
-    return _updateStatus(_init());
-  }
 
   function _init() internal override(SpigotedLoan, EscrowedLoan) virtual returns(LoanLib.STATUS) {
      LoanLib.STATUS s =  LoanLib.STATUS.ACTIVE;
@@ -62,17 +58,10 @@
     whileBorrowing
     returns(uint256)
   {
-<<<<<<< HEAD
-    require(msg.sender == arbiter);
-
-    LoanLib.STATUS status = _updateStatus(_healthcheck());
-    require(status == LoanLib.STATUS.LIQUIDATABLE);
-=======
     if(msg.sender != arbiter) { revert CallerAccessDenied(); }
-    if(_updateLoanStatus(_healthcheck()) != LoanLib.STATUS.LIQUIDATABLE) {
+    if(_updateStatus(_healthcheck()) != LoanLib.STATUS.LIQUIDATABLE) {
       revert NotLiquidatable();
     }
->>>>>>> aeb497ce
 
     // send tokens to arbiter for OTC sales
     return _liquidate(ids[0], amount, targetToken, msg.sender);
