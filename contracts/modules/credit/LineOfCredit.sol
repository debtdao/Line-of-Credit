pragma solidity ^0.8.9;

import {Denominations} from "chainlink/Denominations.sol";
import {IERC20} from "openzeppelin/token/ERC20/IERC20.sol";
import {SafeERC20} from "openzeppelin/token/ERC20/utils/SafeERC20.sol";

import {LineLib} from "../../utils/LineLib.sol";
import {CreditLib} from "../../utils/CreditLib.sol";
import {CreditListLib} from "../../utils/CreditListLib.sol";
import {MutualConsent} from "../../utils/MutualConsent.sol";
import {InterestRateCredit} from "../interest-rate/InterestRateCredit.sol";

import {IOracle} from "../../interfaces/IOracle.sol";
import {ILineOfCredit} from "../../interfaces/ILineOfCredit.sol";

contract LineOfCredit is ILineOfCredit, MutualConsent {
    using SafeERC20 for IERC20;

    using CreditListLib for bytes32[];

    uint256 public immutable deadline;

    address public immutable borrower;

    address public immutable arbiter;

    IOracle public immutable oracle;

    InterestRateCredit public immutable interestRate;

    uint256 private count; // amount of open credit lines on a Line of Credit facility. ids.length includes null items

    bytes32[] public ids; // all open credit lines

    mapping(bytes32 => Credit) public credits; // id -> Reference ID for a credit line provided by a single Lender for a given token on a Line of Credit

    // Line Financials aggregated accross all existing  Credit
    LineLib.STATUS public status;

    /**
     * @notice            - How to deploy a Line of Credit
     * @dev               - A Borrower and a first Lender agree on terms. Then the Borrower deploys the contract using the constructor below.
     *                      Later, both Lender and Borrower must call _mutualConsent() during addCredit() to actually enable funds to be deposited.
     * @param oracle_     - The price oracle to use for getting all token values.
     * @param arbiter_    - A neutral party with some special priviliges on behalf of Borrower and Lender.
     * @param borrower_   - The debitor for all credit lines in this contract.
     * @param ttl_        - The time to live for all credit lines for the Line of Credit facility (sets the maturity/term of the Line of Credit)
     */
    constructor(
        address oracle_,
        address arbiter_,
        address borrower_,
        uint256 ttl_
    ) {
        oracle = IOracle(oracle_);
        arbiter = arbiter_;
        borrower = borrower_;
        deadline = block.timestamp + ttl_; //the deadline is the term/maturity/expiry date of the Line of Credit facility
        interestRate = new InterestRateCredit();

        emit DeployLine(oracle_, arbiter_, borrower_);
    }

    function init() external virtual returns (LineLib.STATUS) {
        if (status != LineLib.STATUS.UNINITIALIZED) {
            revert AlreadyInitialized();
        }
        return _updateStatus(_init());
    }

    function _init() internal virtual returns (LineLib.STATUS) {
        // If no collateral or Spigot then Line of Credit is immediately active
        return LineLib.STATUS.ACTIVE;
    }

    ///////////////
    // MODIFIERS //
    ///////////////

    modifier whileActive() {
        if (status != LineLib.STATUS.ACTIVE) {
            revert NotActive();
        }
        _;
    }

    modifier whileBorrowing() {
        if (count == 0 || credits[ids[0]].principal == 0) {
            revert NotBorrowing();
        }
        _;
    }

    modifier onlyBorrower() {
        if (msg.sender != borrower) {
            revert CallerAccessDenied();
        }
        _;
    }

    /**
     * @notice - mutualConsent() but hardcodes borrower address and uses the position id to
                 get Lender address instead of passing it in directly
     * @param id - position to pull lender address from for mutual consent agreement
    */
    modifier mutualConsentById(bytes32 id) {
        if (_mutualConsent(borrower, credits[id].lender)) {
            // Run whatever code is needed for the 2/2 consent
            _;
        }
    }

    /**
     * @notice - evaluates all covenants encoded in _healthcheck from different Line variants
     * @dev - updates `status` variable in storage if current status is diferent from existing status
     * @return - current health status of Line
     */
    function healthcheck() external returns (LineLib.STATUS) {
        // can only check if the line has been initialized
        require(uint256(status) >= uint256(LineLib.STATUS.ACTIVE));
        return _updateStatus(_healthcheck());
    }

    /// see ILineOfCredit.counts
    function counts() external view returns (uint256, uint256) {
        return (count, ids.length);
    }

    function _healthcheck() internal virtual returns (LineLib.STATUS) {
        // if line is in a final end state then do not run _healthcheck()
        LineLib.STATUS s = status;
        if (
            s == LineLib.STATUS.REPAID || // end state - good
            s == LineLib.STATUS.INSOLVENT // end state - bad
        ) {
            return s;
        }

        // Liquidate if all credit lines aren't closed by deadline
        if (block.timestamp >= deadline && count > 0) {
            emit Default(ids[0]); // can query all defaulted positions offchain once event picked up
            return LineLib.STATUS.LIQUIDATABLE;
        }

        // if nothing wrong, return to healthy ACTIVE state
        return LineLib.STATUS.ACTIVE;
    }

    /// see ILineOfCredit.declareInsolvent
<<<<<<< HEAD
    function declareInsolvent() external returns(bool) {
        if(arbiter != msg.sender) { revert CallerAccessDenied(); }
        if(LineLib.STATUS.LIQUIDATABLE != _updateStatus(_healthcheck())) {
=======
    function declareInsolvent() external whileBorrowing returns (bool) {
        if (arbiter != msg.sender) {
            revert CallerAccessDenied();
        }
        if (LineLib.STATUS.LIQUIDATABLE != _updateStatus(_healthcheck())) {
>>>>>>> b199ab41
            revert NotLiquidatable();
        }

        if (_canDeclareInsolvent()) {
            _updateStatus(LineLib.STATUS.INSOLVENT);
            return true;
        } else {
            return false;
        }
    }

    function _canDeclareInsolvent() internal virtual returns (bool) {
        // logic updated in Spigoted and Escrowed lines
        return true;
    }

    /// see ILineOfCredit.updateOutstandingDebt
    function updateOutstandingDebt()
        external
        override
        returns (uint256, uint256)
    {
        return _updateOutstandingDebt();
    }

    function _updateOutstandingDebt()
        internal
        returns (uint256 principal, uint256 interest)
    {
        // use full length not count because positions might not be packed in order
        uint256 len = ids.length;
        if (len == 0) return (0, 0);

        bytes32 id;
        address oracle_ = address(oracle); // gas savings
        address interestRate_ = address(interestRate); // gas savings

        for (uint256 i; i < len; ++i) {
            id = ids[i];

            // null element in array from closing a position. skip for gas savings
            if (id == bytes32(0)) {
                continue;
            }

            (Credit memory c, uint256 _p, uint256 _i) = CreditLib
                .getOutstandingDebt(credits[id], id, oracle_, interestRate_);
            // update total outstanding debt
            principal += _p;
            interest += _i;
            // save changes to storage
            credits[id] = c;
        }
    }

    /// see ILineOfCredit.accrueInterest
    function accrueInterest() external override returns (bool) {
        uint256 len = ids.length;
        bytes32 id;
        for (uint256 i; i < len; ++i) {
            id = ids[i];
            Credit memory credit = credits[id];
            credits[id] = _accrue(credit, id);
        }

        return true;
    }

    /**
      @notice - accrues token demoninated interest on a lender's position.
      @dev MUST call any time a position balance or interest rate changes
      @param credit - the lender position that is accruing interest
      @param id - the position id for credit position
    */
    function _accrue(Credit memory credit, bytes32 id)
        internal
        returns (Credit memory)
    {
        return CreditLib.accrue(credit, id, address(interestRate));
    }

    /// see ILineOfCredit.addCredit
    function addCredit(
        uint128 drate,
        uint128 frate,
        uint256 amount,
        address token,
        address lender
    )
        external
        payable
        override
        whileActive
        mutualConsent(lender, borrower)
        returns (bytes32)
    {
        LineLib.receiveTokenOrETH(token, lender, amount);

        bytes32 id = _createCredit(lender, token, amount);

        require(interestRate.setRate(id, drate, frate));

        emit SetRates(id, drate, frate);

        return id;
    }

    /// see ILineOfCredit.setRates
    function setRates(
        bytes32 id,
        uint128 drate,
        uint128 frate
    ) external override mutualConsentById(id) returns (bool) {
        Credit memory credit = credits[id];
        credits[id] = _accrue(credit, id);
        require(interestRate.setRate(id, drate, frate));
        emit SetRates(id, drate, frate);
        return true;
    }

    /// see ILineOfCredit.increaseCredit
    function increaseCredit(bytes32 id, uint256 amount)
        external
        payable
        override
        whileActive
        mutualConsentById(id)
        returns (bool)
    {
        Credit memory credit = credits[id];
        credit = _accrue(credit, id);

        credit.deposit += amount;

        credits[id] = credit;

        LineLib.receiveTokenOrETH(credit.token, credit.lender, amount);

        emit IncreaseCredit(id, amount);

        return true;
    }

    ///////////////
    // REPAYMENT //
    ///////////////

    /// see ILineOfCredit.depositAndClose
    function depositAndClose()
        external
        payable
        override
        whileBorrowing
        onlyBorrower
        returns (bool)
    {
        bytes32 id = ids[0];
        Credit memory credit = _accrue(credits[id], id);

        // Borrower deposits the outstanding balance not already repaid
        uint256 totalOwed = credit.principal + credit.interestAccrued;
        LineLib.receiveTokenOrETH(credit.token, msg.sender, totalOwed);

        // Borrower clears the debt then closes and deletes the credit line
        _close(_repay(credit, id, totalOwed), id);

        return true;
    }

    /// see ILineOfCredit.depositAndRepay
    function depositAndRepay(uint256 amount)
        external
        payable
        override
        whileBorrowing
        returns (bool)
    {
        bytes32 id = ids[0];
        Credit memory credit = credits[id];
        credit = _accrue(credit, id);

        require(amount <= credit.principal + credit.interestAccrued);

        credits[id] = _repay(credit, id, amount);

        LineLib.receiveTokenOrETH(credit.token, msg.sender, amount);

        return true;
    }

    ////////////////////
    // FUND TRANSFERS //
    ////////////////////

    /// see ILineOfCredit.borrow
    function borrow(bytes32 id, uint256 amount)
        external
        override
        whileActive
        onlyBorrower
        returns (bool)
    {
        Credit memory credit = _accrue(credits[id], id);

        if (amount > credit.deposit - credit.principal) {
            revert NoLiquidity();
        }

        credit.principal += amount;

        credits[id] = credit; // save new debt before healthcheck

        // ensure that borrowing doesnt cause Line to be LIQUIDATABLE
        if (_updateStatus(_healthcheck()) != LineLib.STATUS.ACTIVE) {
            revert NotActive();
        }

        LineLib.sendOutTokenOrETH(credit.token, borrower, amount);

        emit Borrow(id, amount);

        _sortIntoQ(id);

        return true;
    }

    /// see ILineOfCredit.withdraw
    function withdraw(bytes32 id, uint256 amount)
        external
        override
        returns (bool)
    {
        Credit memory credit = credits[id];

        if (msg.sender != credit.lender) {
            revert CallerAccessDenied();
        }

        // accrues interest and transfers to Lender
        credits[id] = CreditLib.withdraw(_accrue(credit, id), id, amount);

        LineLib.sendOutTokenOrETH(credit.token, credit.lender, amount);

        return true;
    }

    /// see ILineOfCredit.close
    function close(bytes32 id) external payable override returns (bool) {
        Credit memory credit = credits[id];
        address b = borrower; // gas savings
        if (msg.sender != credit.lender && msg.sender != b) {
            revert CallerAccessDenied();
        }

        // ensure all money owed is accounted for. Accrue facility fee since prinicpal was paid off
        credit = _accrue(credit, id);
        uint256 facilityFee = credit.interestAccrued;
        if (facilityFee > 0) {
            // only allow repaying interest since they are skipping repayment queue.
            // If principal still owed, _close() MUST fail
            LineLib.receiveTokenOrETH(credit.token, b, facilityFee);

            credit = _repay(credit, id, facilityFee);
        }

        _close(credit, id); // deleted; no need to save to storage

        return true;
    }

    //////////////////////
    //  Internal  funcs //
    //////////////////////

    /**
     * @notice - updates `status` variable in storage if current status is diferent from existing status.
     * @dev - privileged internal function. MUST check params and logic flow before calling
     * @dev - does not save new status if it is the same as current status
     * @return status - the current status of the line after updating
     */
    function _updateStatus(LineLib.STATUS status_)
        internal
        returns (LineLib.STATUS)
    {
        if (status == status_) return status_;
        emit UpdateStatus(uint256(status_));
        return (status = status_);
    }

    /**
     * @notice - Generates position id and stores lender's position
     * @dev - positions have unique composite-index on [lineAddress, lenderAddress, tokenAddress]
     * @dev - privileged internal function. MUST check params and logic flow before calling
     * @param lender - address that will own and manage position
     * @param token - ERC20 token that is being lent and borrower
     * @param amount - amount of tokens lender will initially deposit
     */
    function _createCredit(
        address lender,
        address token,
        uint256 amount
    ) internal returns (bytes32 id) {
        id = CreditLib.computeId(address(this), lender, token);
        // MUST not double add the credit line. otherwise we can not _close()
        if (credits[id].lender != address(0)) {
            revert PositionExists();
        }

        credits[id] = CreditLib.create(
            id,
            amount,
            lender,
            token,
            address(oracle)
        );

        ids.push(id); // add lender to end of repayment queue

        unchecked {
            ++count;
        }

        return id;
    }

    /**
   * @dev - Reduces `principal` and/or `interestAccrued` on a credit line.
            Expects checks for conditions of repaying and param sanitizing before calling
            e.g. early repayment of principal, tokens have actually been paid by borrower, etc.
   * @dev - privileged internal function. MUST check params and logic flow before calling
   * @param id - position id with all data pertaining to line
   * @param amount - amount of Credit Token being repaid on credit line
   * @return credit - position struct in memory with updated values
  */
    function _repay(
        Credit memory credit,
        bytes32 id,
        uint256 amount
    ) internal returns (Credit memory) {
        credit = CreditLib.repay(credit, id, amount);

        // if credit line fully repaid then remove it from the repayment queue
        if (credit.principal == 0) ids.stepQ();

        return credit;
    }

    /**
     * @notice - checks that a credit line is fully repaid and removes it
     * @dev deletes credit storage. Store any data u might need later in call before _close()
     * @dev - privileged internal function. MUST check params and logic flow before calling
     * @return credit - position struct in memory with updated values
     */
    function _close(Credit memory credit, bytes32 id)
        internal
        virtual
        returns (bool)
    {
        if (credit.principal > 0) {
            revert CloseFailedWithPrincipal();
        }

        // return the Lender's funds that are being repaid
        if (credit.deposit + credit.interestRepaid > 0) {
            LineLib.sendOutTokenOrETH(
                credit.token,
                credit.lender,
                credit.deposit + credit.interestRepaid
            );
        }

        delete credits[id]; // gas refunds

        // remove from active list
        ids.removePosition(id);
        unchecked {
            --count;
        }

        // If all credit lines are closed the the overall Line of Credit facility is declared 'repaid'.
        if (count == 0) {
            _updateStatus(LineLib.STATUS.REPAID);
        }

        emit CloseCreditPosition(id);

        return true;
    }

    /**
     * @notice - Insert `p` into the next availble FIFO position in the repayment queue
               - once earliest slot is found, swap places with `p` and position in slot.
     * @dev - privileged internal function. MUST check params and logic flow before calling
     * @param p - position id that we are trying to find appropriate place for
     * @return - if function executed successfully
     */
    function _sortIntoQ(bytes32 p) internal returns (bool) {
        uint256 lastSpot = ids.length - 1;
        uint256 nextQSpot = lastSpot;
        bytes32 id;
        for (uint256 i; i <= lastSpot; ++i) {
            id = ids[i];
            if (p != id) {
                if (
                    id == bytes32(0) || // deleted element. In the middle of the q because it was closed.
                    nextQSpot != lastSpot || // position already found. skip to find `p` asap
                    credits[id].principal > 0 //`id` should be placed before `p`
                ) continue;
                nextQSpot = i; // index of first undrawn line found
            } else {
                if (nextQSpot == lastSpot) return true; // nothing to update
                // swap positions
                ids[i] = ids[nextQSpot]; // id put into old `p` position
                ids[nextQSpot] = p; // p put at target index
                return true;
            }
        }
    }
}<|MERGE_RESOLUTION|>--- conflicted
+++ resolved
@@ -147,17 +147,9 @@
     }
 
     /// see ILineOfCredit.declareInsolvent
-<<<<<<< HEAD
     function declareInsolvent() external returns(bool) {
         if(arbiter != msg.sender) { revert CallerAccessDenied(); }
         if(LineLib.STATUS.LIQUIDATABLE != _updateStatus(_healthcheck())) {
-=======
-    function declareInsolvent() external whileBorrowing returns (bool) {
-        if (arbiter != msg.sender) {
-            revert CallerAccessDenied();
-        }
-        if (LineLib.STATUS.LIQUIDATABLE != _updateStatus(_healthcheck())) {
->>>>>>> b199ab41
             revert NotLiquidatable();
         }
 
