--- conflicted
+++ resolved
@@ -229,10 +229,6 @@
       @param id - the position id for credit position
     */
     function _accrue(Credit memory credit, bytes32 id) internal returns (Credit memory) {
-<<<<<<< HEAD
-
-=======
->>>>>>> e31fd856
         return CreditLib.accrue(credit, id, address(interestRate));
     }
 
