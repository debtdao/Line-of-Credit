--- conflicted
+++ resolved
@@ -147,17 +147,9 @@
     }
 
     /// see ILineOfCredit.declareInsolvent
-<<<<<<< HEAD
-    function declareInsolvent() external whileBorrowing returns (bool) {
-        if (arbiter != msg.sender) {
-            revert CallerAccessDenied();
-        }
-        if (LineLib.STATUS.LIQUIDATABLE != _updateStatus(_healthcheck())) {
-=======
     function declareInsolvent() external returns(bool) {
         if(arbiter != msg.sender) { revert CallerAccessDenied(); }
         if(LineLib.STATUS.LIQUIDATABLE != _updateStatus(_healthcheck())) {
->>>>>>> 5005cf5e
             revert NotLiquidatable();
         }
 
@@ -260,11 +252,8 @@
 
         require(interestRate.setRate(id, drate, frate));
 
-<<<<<<< HEAD
-=======
         emit SetRates(id, drate, frate);
 
->>>>>>> 5005cf5e
         return id;
     }
 
