pragma solidity ^0.8.9;

import {Denominations} from "chainlink/Denominations.sol";
import {IERC20} from "openzeppelin/token/ERC20/IERC20.sol";
import {SafeERC20} from "openzeppelin/token/ERC20/utils/SafeERC20.sol";
import {ReentrancyGuard} from "openzeppelin/security/ReentrancyGuard.sol";

import {LineLib} from "../../utils/LineLib.sol";
import {CreditLib} from "../../utils/CreditLib.sol";
import {CreditListLib} from "../../utils/CreditListLib.sol";
import {MutualConsent} from "../../utils/MutualConsent.sol";
import {InterestRateCredit} from "../interest-rate/InterestRateCredit.sol";

import {IOracle} from "../../interfaces/IOracle.sol";
import {ILineOfCredit} from "../../interfaces/ILineOfCredit.sol";

/**
  * @title  - Debt DAO Unsecured Line of Credit
  * @author - Kiba Gateaux
  * @notice - Core credit facility logic for proposing, depositing, borrowing, and repaying debt.
  *         - Contains core financial covnenants around term length (`deadline`), collateral ratios, liquidations, etc.
  * @dev    - contains internal functions overwritten by SecuredLine, SpigotedLine, and EscrowedLine
 */
contract LineOfCredit is ILineOfCredit, MutualConsent, ReentrancyGuard {
    using SafeERC20 for IERC20;

    using CreditListLib for bytes32[];

    /// @notice - the timestamp that all creditors must be repaid by
    uint256 public immutable deadline;
<<<<<<< HEAD
    /// @notice - the account that can drawdown and manage debt positions
    address public immutable borrower;
    /// @notice - neutral 3rd party that mediates btw borrower and all lenders
    address public immutable arbiter;
    /// @notice - price feed to use for valuing credit tokens
    IOracle public immutable oracle;
    /// @notice - contract responsible for calculating interest owed on debt positions
    InterestRateCredit public immutable interestRate;
    /// @notice - current amount of active positions (aka non-null ids) in `ids` list
    uint256 private count;
    /// @notice - positions ids of all open credit lines.
    /// @dev - may contain null elements
    bytes32[] public ids;
    /// @notice id -> position data
    mapping(bytes32 => Credit) public credits;
    /// @notice - urrent health status of line
=======

    /// @notice - the account that can drawdown and manage debt positions
    address public immutable borrower;

    /// @notice - neutral 3rd party that mediates btw borrower and all lenders
    address public immutable arbiter;

    /// @notice - price feed to use for valuing credit tokens
    IOracle public immutable oracle;

    /// @notice - contract responsible for calculating interest owed on debt positions
    InterestRateCredit public immutable interestRate;

    /// @notice - current amount of active positions (aka non-null ids) in `ids` list
    uint256 private count;

    /// @notice - positions ids of all open credit lines.
    /// @dev    - may contain null elements
    bytes32[] public ids;

    /// @notice id -> position data
    mapping(bytes32 => Credit) public credits;

    /// @notice - current health status of line
>>>>>>> 2eb9324e
    LineLib.STATUS public status;

    /**
     * @notice            - How to deploy a Line of Credit
     * @dev               - A Borrower and a first Lender agree on terms. Then the Borrower deploys the contract using the constructor below.
     *                      Later, both Lender and Borrower must call _mutualConsent() during addCredit() to actually enable funds to be deposited.
     * @param oracle_     - The price oracle to use for getting all token values.
     * @param arbiter_    - A neutral party with some special priviliges on behalf of Borrower and Lender.
     * @param borrower_   - The debitor for all credit lines in this contract.
     * @param ttl_        - The time to live for all credit lines for the Line of Credit facility (sets the maturity/term of the Line of Credit)
     */
    constructor(address oracle_, address arbiter_, address borrower_, uint256 ttl_) {
        oracle = IOracle(oracle_);
        arbiter = arbiter_;
        borrower = borrower_;
        deadline = block.timestamp + ttl_; //the deadline is the term/maturity/expiry date of the Line of Credit facility
        interestRate = new InterestRateCredit();

        emit DeployLine(oracle_, arbiter_, borrower_);
    }

    function init() external virtual returns (LineLib.STATUS) {
        if (status != LineLib.STATUS.UNINITIALIZED) {
            revert AlreadyInitialized();
        }
        return _updateStatus(_init());
    }

    function _init() internal virtual returns (LineLib.STATUS) {
        // If no collateral or Spigot then Line of Credit is immediately active
        return LineLib.STATUS.ACTIVE;
    }

    ///////////////
    // MODIFIERS //
    ///////////////

    modifier whileActive() {
        if (status != LineLib.STATUS.ACTIVE) {
            revert NotActive();
        }
        _;
    }

    modifier whileBorrowing() {
        if (count == 0 || credits[ids[0]].principal == 0) {
            revert NotBorrowing();
        }
        _;
    }

    modifier onlyBorrower() {
        if (msg.sender != borrower) {
            revert CallerAccessDenied();
        }
        _;
    }

    /**
     * @notice - mutualConsent() but hardcodes borrower address and uses the position id to
                 get Lender address instead of passing it in directly
     * @param id - position to pull lender address from for mutual consent agreement
    */
    modifier mutualConsentById(bytes32 id) {
        if (_mutualConsent(borrower, credits[id].lender)) {
            // Run whatever code is needed for the 2/2 consent
            _;
        }
    }

    /**
     * @notice - evaluates all covenants encoded in _healthcheck from different Line variants
     * @dev - updates `status` variable in storage if current status is diferent from existing status
     * @return - current health status of Line
     */
    function healthcheck() external returns (LineLib.STATUS) {
        // can only check if the line has been initialized
        require(uint256(status) >= uint256(LineLib.STATUS.ACTIVE));
        return _updateStatus(_healthcheck());
    }

    /// see ILineOfCredit.counts
    function counts() external view returns (uint256, uint256) {
        return (count, ids.length);
    }

    function _healthcheck() internal virtual returns (LineLib.STATUS) {
        // if line is in a final end state then do not run _healthcheck()
        LineLib.STATUS s = status;
        if (
            s == LineLib.STATUS.REPAID || // end state - good
            s == LineLib.STATUS.INSOLVENT // end state - bad
        ) {
            return s;
        }

        // Liquidate if all credit lines aren't closed by deadline
        if (block.timestamp >= deadline && count != 0) {
            emit Default(ids[0]); // can query all defaulted positions offchain once event picked up
            return LineLib.STATUS.LIQUIDATABLE;
        }

        // if nothing wrong, return to healthy ACTIVE state
        return LineLib.STATUS.ACTIVE;
    }

    /// see ILineOfCredit.declareInsolvent
    function declareInsolvent() external returns (bool) {
        if (arbiter != msg.sender) {
            revert CallerAccessDenied();
        }
        if (LineLib.STATUS.LIQUIDATABLE != _updateStatus(_healthcheck())) {
            revert NotLiquidatable();
        }

        if (_canDeclareInsolvent()) {
            _updateStatus(LineLib.STATUS.INSOLVENT);
            return true;
        } else {
            return false;
        }
    }

    function _canDeclareInsolvent() internal virtual returns (bool) {
        // logic updated in Spigoted and Escrowed lines
        return true;
    }

    /// see ILineOfCredit.updateOutstandingDebt
    function updateOutstandingDebt() external override returns (uint256, uint256) {
        return _updateOutstandingDebt();
    }

    function _updateOutstandingDebt() internal returns (uint256 principal, uint256 interest) {
        // use full length not count because positions might not be packed in order
        uint256 len = ids.length;
        if (len == 0) return (0, 0);

        bytes32 id;
        for (uint256 i; i < len; ++i) {
            id = ids[i];

            // null element in array from closing a position. skip for gas savings
            if (id == bytes32(0)) {
                continue;
            }

            (Credit memory c, uint256 _p, uint256 _i) = CreditLib.getOutstandingDebt(
                credits[id],
                id,
                address(oracle),
                address(interestRate)
            );

            // update total outstanding debt
            principal += _p;
            interest += _i;
            // save changes to storage
            credits[id] = c;
        }
    }

    /// see ILineOfCredit.accrueInterest
    function accrueInterest() external override returns (bool) {
        uint256 len = ids.length;
        bytes32 id;
        for (uint256 i; i < len; ++i) {
            id = ids[i];
            Credit memory credit = credits[id];
            credits[id] = _accrue(credit, id);
        }

        return true;
    }

    /**
      @notice - accrues token demoninated interest on a lender's position.
      @dev MUST call any time a position balance or interest rate changes
      @param credit - the lender position that is accruing interest
      @param id - the position id for credit position
    */
    function _accrue(Credit memory credit, bytes32 id) internal returns (Credit memory) {
        if (!credit.isOpen) {
            return credit;
        }
        return CreditLib.accrue(credit, id, address(interestRate));
    }

    /// see ILineOfCredit.addCredit
    function addCredit(
        uint128 drate,
        uint128 frate,
        uint256 amount,
        address token,
        address lender
    ) external payable override nonReentrant whileActive mutualConsent(lender, borrower) returns (bytes32) {
        bytes32 id = _createCredit(lender, token, amount);

        require(interestRate.setRate(id, drate, frate));

        emit SetRates(id, drate, frate);

        LineLib.receiveTokenOrETH(token, lender, amount);

        return id;
    }

    /// see ILineOfCredit.setRates
    function setRates(bytes32 id, uint128 drate, uint128 frate) external override mutualConsentById(id) returns (bool) {
        credits[id] = _accrue(credits[id], id);
        require(interestRate.setRate(id, drate, frate));
        emit SetRates(id, drate, frate);
        return true;
    }

    /// see ILineOfCredit.increaseCredit
    function increaseCredit(
        bytes32 id,
        uint256 amount
    ) external payable override nonReentrant whileActive mutualConsentById(id) returns (bool) {
        Credit memory credit = _accrue(credits[id], id);

        credit.deposit += amount;

        credits[id] = credit;

        LineLib.receiveTokenOrETH(credit.token, credit.lender, amount);

        emit IncreaseCredit(id, amount);

        return true;
    }

    ///////////////
    // REPAYMENT //
    ///////////////

    /// see ILineOfCredit.depositAndClose
    function depositAndClose() external payable override nonReentrant whileBorrowing onlyBorrower returns (bool) {
        bytes32 id = ids[0];
        Credit memory credit = _accrue(credits[id], id);

        // Borrower deposits the outstanding balance not already repaid
        uint256 totalOwed = credit.principal + credit.interestAccrued;

        // Borrower clears the debt then closes the credit line
        credits[id] = _close(_repay(credit, id, totalOwed), id);

        LineLib.receiveTokenOrETH(credit.token, borrower, totalOwed);

        return true;
    }

    /// see ILineOfCredit.close
    function close(bytes32 id) external payable override nonReentrant onlyBorrower returns (bool) {
        Credit memory credit = _accrue(credits[id], id);

        uint256 facilityFee = credit.interestAccrued;

        // clear facility fees and close position
        credits[id] = _close(_repay(credit, id, facilityFee), id);

        LineLib.receiveTokenOrETH(credit.token, borrower, facilityFee);

        return true;
    }

    /// see ILineOfCredit.depositAndRepay
    function depositAndRepay(uint256 amount) external payable override nonReentrant whileBorrowing returns (bool) {
        bytes32 id = ids[0];
        Credit memory credit = _accrue(credits[id], id);
        require(credit.isOpen);

        if(amount > credit.principal + credit.interestAccrued) {
            revert RepayAmountExceedsDebt(credit.principal + credit.interestAccrued);
        }

        credits[id] = _repay(credit, id, amount);

        LineLib.receiveTokenOrETH(credit.token, msg.sender, amount);

        return true;
    }

    ////////////////////
    // FUND TRANSFERS //
    ////////////////////

    /// see ILineOfCredit.borrow
    function borrow(bytes32 id, uint256 amount) external override nonReentrant whileActive onlyBorrower returns (bool) {
        Credit memory credit = _accrue(credits[id], id);

        if (!credit.isOpen) {
            revert PositionIsClosed();
        }

        if (amount > credit.deposit - credit.principal) {
            revert NoLiquidity();
        }

        credit.principal += amount;

        credits[id] = credit; // save new debt before healthcheck and token transfer

        // ensure that borrowing doesnt cause Line to be LIQUIDATABLE
        if (_updateStatus(_healthcheck()) != LineLib.STATUS.ACTIVE) {
            revert BorrowFailed();
        }

        LineLib.sendOutTokenOrETH(credit.token, borrower, amount);

        emit Borrow(id, amount);

        _sortIntoQ(id);

        return true;
    }

    /// see ILineOfCredit.withdraw
    function withdraw(bytes32 id, uint256 amount) external override nonReentrant returns (bool) {
        Credit memory credit = credits[id];

        if (msg.sender != credit.lender) {
            revert CallerAccessDenied();
        }

        // accrues interest and transfers to Lender
        credit = CreditLib.withdraw(_accrue(credit, id), id, amount);

        // if lender is pulling all funds AND no debt owed to them then close position
        if (credit.principal == 0 && credit.interestAccrued == 0 && credit.isOpen) {
            credits[id] = _close(credit, id);
        } else {
            // save to storage if position still exists
            credits[id] = credit;
        }

        LineLib.sendOutTokenOrETH(credit.token, credit.lender, amount);

        return true;
    }

    /**
     * @notice  - Steps the Queue be replacing the first element with the next valid credit line's ID
     * @dev     - Only works if the first element in the queue is null
     */
    function stepQ() external returns (bool) {
        if (ids[0] != bytes32(0)) {
            revert CantStepQ();
        }
        ids.stepQ();
        return true;
    }

    //////////////////////
    //  Internal  funcs //
    //////////////////////

    /**
     * @notice - updates `status` variable in storage if current status is diferent from existing status.
     * @dev - privileged internal function. MUST check params and logic flow before calling
     * @dev - does not save new status if it is the same as current status
     * @return status - the current status of the line after updating
     */
    function _updateStatus(LineLib.STATUS status_) internal returns (LineLib.STATUS) {
        if (status == status_) return status_;
        emit UpdateStatus(uint256(status_));
        return (status = status_);
    }

    /**
     * @notice - Generates position id and stores lender's position
     * @dev - positions have unique composite-index on [lineAddress, lenderAddress, tokenAddress]
     * @dev - privileged internal function. MUST check params and logic flow before calling
     * @param lender - address that will own and manage position
     * @param token - ERC20 token that is being lent and borrower
     * @param amount - amount of tokens lender will initially deposit
     */
    function _createCredit(address lender, address token, uint256 amount) internal returns (bytes32 id) {
        id = CreditLib.computeId(address(this), lender, token);

        // MUST not double add the credit line. once lender is set it cant be deleted even if position is closed.
        if (credits[id].lender != address(0)) {
            revert PositionExists();
        }

        credits[id] = CreditLib.create(id, amount, lender, token, address(oracle));

        ids.push(id); // add lender to end of repayment queue

        unchecked {
            ++count;
        }

        return id;
    }

    /**
   * @dev - Reduces `principal` and/or `interestAccrued` on a credit line.
            Expects checks for conditions of repaying and param sanitizing before calling
            e.g. early repayment of principal, tokens have actually been paid by borrower, etc.
   * @dev - privileged internal function. MUST check params and logic flow before calling
   * @param id - position id with all data pertaining to line
   * @param amount - amount of Credit Token being repaid on credit line
   * @return credit - position struct in memory with updated values
  */
    function _repay(Credit memory credit, bytes32 id, uint256 amount) internal returns (Credit memory) {
        credit = CreditLib.repay(credit, id, amount);

        return credit;
    }

    /**
     * @notice - checks that a credit line is fully repaid and removes it
     * @dev deletes credit storage. Store any data u might need later in call before _close()
     * @dev - privileged internal function. MUST check params and logic flow before calling
     * @dev - when the line being closed is at the 0-index in the ids array, the null index is replaced using `.stepQ`
     * @return credit - position struct in memory with updated values
     */
    function _close(Credit memory credit, bytes32 id) internal virtual returns (Credit memory) {
        if (!credit.isOpen) {
            revert PositionIsClosed();
        }
        if (credit.principal != 0) {
            revert CloseFailedWithPrincipal();
        }

        credit.isOpen = false;

        // nullify the element for `id`
        ids.removePosition(id);

        // if positions was 1st in Q, cycle to next valid position
        if (ids[0] == bytes32(0)) ids.stepQ();

        unchecked {
            --count;
        }

        // If all credit lines are closed the the overall Line of Credit facility is declared 'repaid'.
        if (count == 0) {
            _updateStatus(LineLib.STATUS.REPAID);
        }

        emit CloseCreditPosition(id);

        return credit;
    }

    /**
     * @notice - Insert `p` into the next availble FIFO position in the repayment queue
               - once earliest slot is found, swap places with `p` and position in slot.
     * @dev - privileged internal function. MUST check params and logic flow before calling
     * @param p - position id that we are trying to find appropriate place for
     * @return - if function executed successfully
     */
    function _sortIntoQ(bytes32 p) internal returns (bool) {
        uint256 lastSpot = ids.length - 1;
        uint256 nextQSpot = lastSpot;
        bytes32 id;
        for (uint256 i; i <= lastSpot; ++i) {
            id = ids[i];
            if (p != id) {
                if (
                    id == bytes32(0) || // deleted element. In the middle of the q because it was closed.
                    nextQSpot != lastSpot || // position already found. skip to find `p` asap
                    credits[id].principal != 0 //`id` should be placed before `p`
                ) continue;
                nextQSpot = i; // index of first undrawn line found
            } else {
                if (nextQSpot == lastSpot) return true; // nothing to update
                // get id value being swapped with `p`
                bytes32 oldPositionId = ids[nextQSpot];
                // swap positions
                ids[i] = oldPositionId; // id put into old `p` position
                ids[nextQSpot] = p; // p put at target index

                emit SortedIntoQ(p, nextQSpot, i, oldPositionId);
                return true;
            }
        }
    }
}<|MERGE_RESOLUTION|>--- conflicted
+++ resolved
@@ -28,24 +28,6 @@
 
     /// @notice - the timestamp that all creditors must be repaid by
     uint256 public immutable deadline;
-<<<<<<< HEAD
-    /// @notice - the account that can drawdown and manage debt positions
-    address public immutable borrower;
-    /// @notice - neutral 3rd party that mediates btw borrower and all lenders
-    address public immutable arbiter;
-    /// @notice - price feed to use for valuing credit tokens
-    IOracle public immutable oracle;
-    /// @notice - contract responsible for calculating interest owed on debt positions
-    InterestRateCredit public immutable interestRate;
-    /// @notice - current amount of active positions (aka non-null ids) in `ids` list
-    uint256 private count;
-    /// @notice - positions ids of all open credit lines.
-    /// @dev - may contain null elements
-    bytes32[] public ids;
-    /// @notice id -> position data
-    mapping(bytes32 => Credit) public credits;
-    /// @notice - urrent health status of line
-=======
 
     /// @notice - the account that can drawdown and manage debt positions
     address public immutable borrower;
@@ -70,7 +52,6 @@
     mapping(bytes32 => Credit) public credits;
 
     /// @notice - current health status of line
->>>>>>> 2eb9324e
     LineLib.STATUS public status;
 
     /**
