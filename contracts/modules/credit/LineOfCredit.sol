--- conflicted
+++ resolved
@@ -224,19 +224,11 @@
       @param credit - the lender position that is accruing interest
       @param id - the position id for credit position
     */
-<<<<<<< HEAD
     function _accrue(Credit memory credit, bytes32 id) internal returns(Credit memory) {
       if (!credit.isOpen) {
         return credit;
       }
       return CreditLib.accrue(credit, id, address(interestRate));
-=======
-    function _accrue(Credit memory credit, bytes32 id)
-        internal
-        returns (Credit memory)
-    {
-        return CreditLib.accrue(credit, id, address(interestRate));
->>>>>>> d5e523a2
     }
 
     /// see ILineOfCredit.addCredit
@@ -364,19 +356,13 @@
     {
         Credit memory credit = _accrue(credits[id], id);
 
-<<<<<<< HEAD
         if (!credit.isOpen) { revert PositionIsClosed(); }
 
         if(amount > credit.deposit - credit.principal) { revert NoLiquidity(); }
-=======
-        if (amount > credit.deposit - credit.principal) {
-            revert NoLiquidity();
-        }
->>>>>>> d5e523a2
 
         credit.principal += amount;
 
-        credits[id] = credit; // save new debt before healthcheck
+        credits[id] = credit; // save new debt before healthcheck and token transfer
 
         // ensure that borrowing doesnt cause Line to be LIQUIDATABLE
         if (_updateStatus(_healthcheck()) != LineLib.STATUS.ACTIVE) {
@@ -423,32 +409,19 @@
     /// see ILineOfCredit.close
     function close(bytes32 id) external payable override returns (bool) {
         Credit memory credit = credits[id];
-<<<<<<< HEAD
         if(msg.sender != borrower) {
           revert CallerAccessDenied();
-=======
-        address b = borrower; // gas savings
-        if (msg.sender != credit.lender && msg.sender != b) {
-            revert CallerAccessDenied();
->>>>>>> d5e523a2
         }
 
         // ensure all money owed is accounted for. Accrue facility fee since prinicpal was paid off
         credit = _accrue(credit, id);
         uint256 facilityFee = credit.interestAccrued;
-<<<<<<< HEAD
         if(facilityFee > 0) {
           // only allow repaying interest since they are skipping repayment queue.
           // If principal still owed, _close() MUST fail
           LineLib.receiveTokenOrETH(credit.token, borrower, facilityFee);
-=======
-        if (facilityFee > 0) {
-            // only allow repaying interest since they are skipping repayment queue.
-            // If principal still owed, _close() MUST fail
-            LineLib.receiveTokenOrETH(credit.token, b, facilityFee);
->>>>>>> d5e523a2
-
-            credit = _repay(credit, id, facilityFee);
+
+          credit = _repay(credit, id, facilityFee);
         }
 
         credits[id] = _close(credit, id);
@@ -490,13 +463,7 @@
     ) internal returns (bytes32 id) {
         id = CreditLib.computeId(address(this), lender, token);
         // MUST not double add the credit line. otherwise we can not _close()
-<<<<<<< HEAD
         if(credits[id].isOpen) { revert PositionExists(); }
-=======
-        if (credits[id].lender != address(0)) {
-            revert PositionExists();
-        }
->>>>>>> d5e523a2
 
         credits[id] = CreditLib.create(
             id,
@@ -544,29 +511,9 @@
      * @dev - privileged internal function. MUST check params and logic flow before calling
      * @return credit - position struct in memory with updated values
      */
-<<<<<<< HEAD
     function _close(Credit memory credit, bytes32 id) internal virtual returns (Credit memory) {
         if(!credit.isOpen) { revert PositionIsClosed(); }
         if(credit.principal != 0) { revert CloseFailedWithPrincipal(); }
-=======
-    function _close(Credit memory credit, bytes32 id)
-        internal
-        virtual
-        returns (bool)
-    {
-        if (credit.principal > 0) {
-            revert CloseFailedWithPrincipal();
-        }
-
-        // return the Lender's funds that are being repaid
-        if (credit.deposit + credit.interestRepaid > 0) {
-            LineLib.sendOutTokenOrETH(
-                credit.token,
-                credit.lender,
-                credit.deposit + credit.interestRepaid
-            );
-        }
->>>>>>> d5e523a2
 
         credit.isOpen = false;
 
