
pragma solidity ^0.8.9;

import { Denominations } from "@chainlink/contracts/src/v0.8/Denominations.sol";
import "forge-std/Test.sol";
import { RevenueToken } from "../../mock/RevenueToken.sol";
import { SimpleOracle } from "../../mock/SimpleOracle.sol";
import { ZeroEx } from "../../mock/ZeroEx.sol";

import { Spigot } from "../spigot/Spigot.sol";
import { SpigotedLoan } from './SpigotedLoan.sol';
import { LoanLib } from '../../utils/LoanLib.sol';
import { ISpigot } from '../../interfaces/ISpigot.sol';
import { ISpigotedLoan } from '../../interfaces/ISpigotedLoan.sol';
import { ILineOfCredit } from '../../interfaces/ILineOfCredit.sol';

/**
 * @notice
 * @dev - does not test spigot integration e.g. claimEscrow() since that should already be covered in Spigot tests
 *      - these tests would fail if that assumption was wrong anyway
 */
contract SpigotedLoanTest is Test {
    ZeroEx dex;
    SpigotedLoan loan;
    Spigot spigot;

    RevenueToken creditToken;
    RevenueToken revenueToken;

    // Named vars for common inputs
    address constant revenueContract = address(0xdebf);
    uint lentAmount = 1 ether;
    
    uint128 constant drawnRate = 100;
    uint128 constant facilityRate = 1;
    uint constant ttl = 10 days; // allows us t
    uint8 constant ownerSplit = 10; // 10% of all borrower revenue goes to spigot

    uint constant MAX_INT = 115792089237316195423570985008687907853269984665640564039457584007913129639935;
    uint constant MAX_REVENUE = MAX_INT / 100;

    // Loan access control vars
    address private arbiter = address(this);
    address private borrower = address(10);
    address private lender = address(20);
    SimpleOracle private oracle;

    function setUp() public {
        dex = new ZeroEx();
        creditToken = new RevenueToken();
        revenueToken = new RevenueToken();

        oracle = new SimpleOracle(address(revenueToken), address(creditToken));
        spigot = new Spigot(address(this), borrower, borrower);
        
        loan = new SpigotedLoan(address(oracle), arbiter, borrower, address(spigot), address(dex), ttl, ownerSplit);
        
        spigot.updateOwner(address(loan));

        loan.init();

        _mintAndApprove();
        
        _createCredit(address(revenueToken), address(creditToken), revenueContract);
        // revenue go brrrrrrr
        spigot.claimRevenue(address(revenueContract), "");
    }

    function _createCredit(address revenueT, address creditT, address revenueC) public returns(bytes32 id) {

      ISpigot.Setting memory setting = ISpigot.Setting({
        token: revenueT,
        ownerSplit: ownerSplit,
        claimFunction: bytes4(0),
        transferOwnerFunction: bytes4("1234")
      });

      oracle.changePrice(creditT, int(1 ether)); // whitelist token

      startHoax(borrower);
      loan.addCredit(drawnRate, facilityRate, lentAmount, creditT, lender);
      loan.addSpigot(revenueC, setting);
      vm.stopPrank();
      
      startHoax(lender);
      if(creditT != Denominations.ETH) {
        deal(creditT, lender, MAX_REVENUE);
        RevenueToken(creditT).approve(address(loan), MAX_INT);
        id = loan.addCredit(drawnRate, facilityRate, lentAmount, creditT, lender);
      } else {
        id = loan.addCredit{value: lentAmount}(drawnRate, facilityRate, lentAmount, creditT, lender);
      }
      vm.stopPrank();

      // as arbiter
      hoax(arbiter);
      loan.addSpigot(revenueC, setting);
      vm.stopPrank();
    }

    function _borrow(bytes32 id, uint amount) public {
      vm.startPrank(borrower);
      loan.borrow(id, amount);
      vm.stopPrank();
    }

    function _mintAndApprove() public {
      // ETH
      deal(address(dex), MAX_REVENUE);
      deal(address(borrower), MAX_REVENUE);
      deal(address(lender), MAX_REVENUE);
      
      // seed dex with tokens to buy
      creditToken.mint(address(dex), MAX_REVENUE);
      // allow loan to use tokens for depositAndRepay()
      creditToken.mint(lender, MAX_REVENUE);
      creditToken.mint(address(this), MAX_REVENUE);
      creditToken.approve(address(loan), MAX_INT);
      // allow trades
      creditToken.approve(address(dex), MAX_INT);
      

      // tokens to trade

      revenueToken.mint(borrower, MAX_REVENUE);
      revenueToken.mint(address(loan), MAX_REVENUE);
      revenueToken.mint(address(dex), MAX_REVENUE);
      revenueToken.mint(address(this), MAX_REVENUE);
      revenueToken.approve(address(dex), MAX_INT);

      // revenue earned
      revenueToken.mint(address(spigot), MAX_REVENUE);
      // allow deposits
      revenueToken.approve(address(loan), MAX_INT);
    }


    // claimAndTrade 
    
    // TODO add raw ETH tests

<<<<<<< HEAD

    function test_can_use_claimed_revenue_to_trade() public {
      // need to have active position so we can buy asset
      loan.borrow(loan.ids(0), lentAmount);
      uint claimable = spigot.getEscrowBalance(address(revenueToken));

      bytes memory tradeData = abi.encodeWithSignature(
        'trade(address,address,uint256,uint256)',
        address(revenueToken),
        address(creditToken),
        claimable,
        1
      );
      
      loan.claimAndTrade(address(revenueToken), tradeData);

      // dex balances
      assertEq(creditToken.balanceOf((address(dex))), MAX_REVENUE - 1);
      assertEq(revenueToken.balanceOf((address(dex))), MAX_REVENUE + claimable);
      // loan balances
      assertEq(creditToken.balanceOf((address(loan))), 1);
      assertEq(revenueToken.balanceOf((address(loan))), MAX_REVENUE);
      
    }

    function testFail_only_unused_revenue_tokens_to_trade() public {
      // need to have active position so we can buy asset
      loan.borrow(loan.ids(0), lentAmount);

      uint claimable = spigot.getEscrowBalance(address(revenueToken));
      
      // no extra tokens besides claimable
      assertEq(loan.unused(address(revenueToken)), 0);
      // Loan already has tokens minted to it that we can try and steal as borrower
      assertEq(revenueToken.balanceOf(address(loan)), MAX_REVENUE);

      bytes memory tradeData = abi.encodeWithSignature(
        'trade(address,address,uint256,uint256)',
        address(revenueToken),
        address(creditToken),
        claimable + 1, // try spendnig more tokens than claimed
        1
      );

      // No unused tokens so can't get approved
      // vm.expectRevert("ERC20: insufficient allowance");
      loan.claimAndTrade(address(revenueToken), tradeData);
    }

    function testFail_only_unused_credit_tokens_to_trade() public {
      // need to have active position so we can buy asset
      loan.borrow(loan.ids(0), lentAmount);

      uint claimable = spigot.getEscrowBalance(address(revenueToken));
      
      // no extra tokens
      assertEq(loan.unused(address(creditToken)), 0);
      // Loan already has tokens minted to it that we can try and steal as borrower
      assertEq(creditToken.balanceOf(address(loan)), lentAmount);

      bytes memory tradeData = abi.encodeWithSignature(
        'trade(address,address,uint256,uint256)',
        address(revenueToken),
        address(creditToken),
        claimable,
        0 // no credit tokens bought at all
      );

      // No unused tokens so can't get approved
      // vm.expectRevert("ERC20: insufficient allowance");
      loan.claimAndRepay(address(creditToken), tradeData);
      (,uint p,,,,,) = loan.credits(loan.ids(0));
      
      assertEq(p, lentAmount); // nothing repaid

      // vm.expectRevert();
      loan.useAndRepay(1);
    }

    function test_increase_unused_revenue(uint buyAmount, uint sellAmount) public {
      if(buyAmount == 0 || sellAmount == 0) return;
      if(buyAmount > MAX_REVENUE || sellAmount > MAX_REVENUE) return;
      
      // need to have active position so we can buy asset
      loan.borrow(loan.ids(0), lentAmount);

      uint claimable = spigot.getEscrowBalance(address(revenueToken));

      bytes memory tradeData = abi.encodeWithSignature(
        'trade(address,address,uint256,uint256)',
        address(revenueToken),
        address(creditToken),
        claimable - 1,
        lentAmount / 2
      );

    // make unused tokens available
      loan.claimAndTrade(address(revenueToken), tradeData);

      assertEq(loan.unused(address(revenueToken)), 1);
      assertEq(revenueToken.balanceOf(address(loan)), 1);
      assertEq(revenueToken.balanceOf(address(dex)), MAX_REVENUE + claimable - 1);
    }

    function test_decrease_unused_revenue(uint buyAmount, uint sellAmount) public {
            if(buyAmount == 0 || sellAmount == 0) return;
      if(buyAmount > MAX_REVENUE || sellAmount > MAX_REVENUE) return;
      
      // need to have active position so we can buy asset
      loan.borrow(loan.ids(0), lentAmount);

      uint claimable = spigot.getEscrowBalance(address(revenueToken));

      bytes memory tradeData = abi.encodeWithSignature(
        'trade(address,address,uint256,uint256)',
        address(revenueToken),
        address(creditToken),
        claimable - 1,
        lentAmount / 2
      );

      // make unused tokens available
      loan.claimAndTrade(address(revenueToken), tradeData);

      assertEq(loan.unused(address(revenueToken)), 1);

      revenueToken.mint(address(spigot), MAX_REVENUE);
      spigot.claimRevenue(address(revenueContract), "");

      bytes memory tradeData2 = abi.encodeWithSignature(
        'trade(address,address,uint256,uint256)',
        address(revenueToken),
        address(creditToken),
        claimable + 1,
        1
      );

      loan.claimAndTrade(address(revenueToken), tradeData2);
      assertEq(loan.unused(address(revenueToken)), 0);
    }

    function test_increase_unused_debt(uint buyAmount, uint sellAmount) public {
      if(buyAmount == 0 || sellAmount == 0) return;
      if(buyAmount > MAX_REVENUE || sellAmount > MAX_REVENUE) return;
      
      // need to have active position so we can buy asset
      loan.borrow(loan.ids(0), lentAmount);

      uint claimable = spigot.getEscrowBalance(address(revenueToken));

      bytes memory tradeData = abi.encodeWithSignature(
        'trade(address,address,uint256,uint256)',
        address(revenueToken),
        address(creditToken),
        claimable,
        lentAmount / 2
      );

      // make unused tokens available
      loan.claimAndTrade(address(revenueToken), tradeData);

      assertEq(loan.unused(address(creditToken)), lentAmount / 2);
    }

    function test_decrease_unused_debt(uint buyAmount, uint sellAmount) public {
      // effectively the same but want to denot that they can be two separate tests
      return test_can_repay_with_unused_tokens(buyAmount, sellAmount);
    }



    function test_can_repay_with_unused_tokens(uint buyAmount, uint sellAmount) public {
      // oracle prices not relevant to test
      if(buyAmount == 0 || sellAmount == 0) return;
      if(buyAmount > MAX_REVENUE || sellAmount > MAX_REVENUE) return;
      
      // need to have active position so we can buy asset
      loan.borrow(loan.ids(0), lentAmount);

      uint claimable = spigot.getEscrowBalance(address(revenueToken));

      bytes memory tradeData = abi.encodeWithSignature(
        'trade(address,address,uint256,uint256)',
        address(revenueToken),
        address(creditToken),
        claimable,
        lentAmount / 2
      );

      // make unused tokens available
      loan.claimAndTrade(address(revenueToken), tradeData);

      assertEq(loan.unused(address(creditToken)), lentAmount / 2);

      revenueToken.mint(address(spigot), MAX_REVENUE);
      spigot.claimRevenue(address(revenueContract), "");

      bytes memory repayData = abi.encodeWithSignature(
        'trade(address,address,uint256,uint256)',
        address(revenueToken),
        address(creditToken),
        claimable,
        lentAmount / 2
      );

      loan.claimAndRepay(address(revenueToken), repayData);
      (,uint p,,,,,) = loan.credits(loan.ids(0));

      assertEq(p, 0);
      assertEq(loan.unused(address(creditToken)), 0); // used first half to make up for second half missing
    }

    // trades work
=======
  
>>>>>>> aeb497ce
    function test_can_trade(uint buyAmount, uint sellAmount) public {
      // oracle prices not relevant to test
      if(buyAmount == 0 || sellAmount == 0) return;
      if(buyAmount > MAX_REVENUE || sellAmount > MAX_REVENUE) return;
      
      vm.startPrank(borrower);
      // need to have active position so we can buy asset
      loan.borrow(loan.ids(0), lentAmount);

      bytes memory tradeData = abi.encodeWithSignature(
        'trade(address,address,uint256,uint256)',
        address(revenueToken),
        address(creditToken),
        sellAmount,
        buyAmount
      );

      uint claimable = spigot.getEscrowed(address(revenueToken));

      loan.claimAndTrade(address(revenueToken), tradeData);

<<<<<<< HEAD
      if(claimable > sellAmount) {
        // we properly test unused token logic elsewhere but still checking here
        assertEq(claimable - sellAmount, loan.unused(address(revenueToken)));
      }
=======
      vm.stopPrank();
>>>>>>> aeb497ce
      
      // dex balances
      assertEq(creditToken.balanceOf((address(dex))), MAX_REVENUE - buyAmount);
      assertEq(revenueToken.balanceOf((address(dex))), MAX_REVENUE + sellAmount);
      
      // also check credit balances;
      assertEq(creditToken.balanceOf((address(loan))), buyAmount);
      assertEq(revenueToken.balanceOf((address(loan))), MAX_REVENUE + claimable - sellAmount);
    }

<<<<<<< HEAD
    function test_can_trade_and_repay(uint buyAmount, uint sellAmount, uint timespan) public {
      if(timespan > ttl) return;
=======
    function test_cant_claim_and_trade_not_borrowing() public {
      bytes memory tradeData = abi.encodeWithSignature(
        'trade(address,address,uint256,uint256)',
        address(revenueToken),
        address(creditToken),
        lentAmount,
        lentAmount
      );

      vm.expectRevert(ILineOfCredit.NotBorrowing.selector);
      loan.claimAndTrade(address(revenueToken), tradeData);
    }

    function test_cant_claim_and_repay_not_borrowing() public {
      bytes memory tradeData = abi.encodeWithSignature(
        'trade(address,address,uint256,uint256)',
        address(revenueToken),
        address(creditToken),
        lentAmount,
        lentAmount
      );

      vm.expectRevert(ILineOfCredit.NotBorrowing.selector);
      loan.claimAndRepay(address(revenueToken), tradeData);
    }

    function test_can_trade_and_repay_ETH_revenue(uint ethRevenue) public {
      if(ethRevenue <= 100 || ethRevenue > MAX_REVENUE) return; // min/max amount of revenue spigot accepts
      _mintAndApprove(); // create more tokens since we are adding another position
      address revenueC = address(0xbeef);
      address creditT = address(new RevenueToken());
      bytes32 id = _createCredit(Denominations.ETH, creditT, revenueC);
      deal(address(spigot), ethRevenue);
      deal(creditT, address(dex), MAX_REVENUE);

      spigot.claimRevenue(revenueC, "");

      _borrow(id, lentAmount);

      bytes memory tradeData = abi.encodeWithSignature(
        'trade(address,address,uint256,uint256)',
        Denominations.ETH,
        creditT,
        (ethRevenue * ownerSplit) / 100,
        lentAmount
      );

      uint claimable = spigot.getEscrowed(Denominations.ETH);

      loan.claimAndTrade(Denominations.ETH, tradeData);

      assertEq(loan.unused(creditT), lentAmount);
    }

    function test_can_trade_for_ETH_debt() public {
      deal(address(lender), lentAmount + 1 ether);
      deal(address(revenueToken), MAX_REVENUE);
      address revenueC = address(0xbeef); // need new spigot for testing
      bytes32 id = _createCredit(address(revenueToken), Denominations.ETH, revenueC);
      _borrow(id, lentAmount);

      bytes memory tradeData = abi.encodeWithSignature(
        'trade(address,address,uint256,uint256)',
        address(revenueToken),
        Denominations.ETH,
        1 gwei,
        lentAmount
      );

      uint claimable = spigot.getEscrowed(address(revenueToken));

      loan.claimAndTrade(address(revenueToken), tradeData);
      assertEq(loan.unused(Denominations.ETH), lentAmount);
    }

    function test_can_trade_and_repay(uint buyAmount, uint sellAmount) public {
>>>>>>> aeb497ce
      if(buyAmount == 0 || sellAmount == 0) return;
      if(buyAmount > MAX_REVENUE || sellAmount > MAX_REVENUE) return;
      bytes32 id = loan.ids(0);
      vm.startPrank(borrower);
      loan.borrow(id, lentAmount);
      
      // no interest charged because no blocks processed
      uint256 interest = 0;

      // vm.warp(timespan);
      // loan.accrueInterest();
      // (,,uint interest,,,,) = loan.credits(loan.ids(0)) ;

      // oracle prices not relevant to trading test
      bytes memory tradeData = abi.encodeWithSignature(
        'trade(address,address,uint256,uint256)',
        address(revenueToken),
        address(creditToken),
        sellAmount,
        buyAmount
      );

      uint claimable = spigot.getEscrowed(address(revenueToken));

      loan.claimAndRepay(address(revenueToken), tradeData);
      vm.stopPrank();

      // principal, interest, repaid
      (,uint p, uint i, uint r,,,) = loan.credits(id);

      // outstanding credit = initial principal + accrued interest - tokens repaid
      assertEq(p + i, lentAmount + interest - buyAmount);

      if(interest > buyAmount) {
        // only interest paid
        assertEq(r, buyAmount);            // paid what interest we could
        assertEq(i, interest - buyAmount); // interest owed should be reduced by repay amount
        assertEq(p, lentAmount);             // no change in principal
      } else {
        assertEq(p, buyAmount > lentAmount + interest ? 0 : lentAmount - (buyAmount - interest));
        assertEq(i, 0);                     // all interest repaid
        assertEq(r, interest);              // all interest repaid

      }
      emit log_named_uint("----  BUY AMOUNT ----", buyAmount);
      emit log_named_uint("----  SELL AMOUNT ----", sellAmount);

      uint unusedCreditToken =  buyAmount < lentAmount ? 0 : buyAmount - lentAmount;
      assertEq(loan.unused(address(creditToken)), unusedCreditToken);
      assertEq(loan.unused(address(revenueToken)), MAX_REVENUE + claimable - sellAmount);
    }
    
    // write tests for unused tokens

<<<<<<< HEAD


    // check unsused balances. Do so by changing minAmountOut in trade 0
=======
    function test_anyone_can_deposit_and_repay() public {
      _borrow(loan.ids(0), lentAmount);

      creditToken.mint(address(0xdebf), lentAmount);
      hoax(address(0xdebf));
      creditToken.approve(address(loan), lentAmount);
      loan.depositAndRepay(lentAmount);
    }
>>>>>>> aeb497ce

    // Spigot integration tests
    // results change based on loan status (ACTIVE vs LIQUIDATABLE vs INSOLVENT)
    // Only checking that Loan functions dont fail. Check `Spigot.t.sol` for expected functionality

    // releaseSpigot()

    function test_release_spigot_while_active() public {
      assertFalse(loan.releaseSpigot());
    }

    function test_release_spigot_to_borrower_when_repaid() public {  
      vm.startPrank(borrower);
      loan.close(loan.ids(0));
      vm.stopPrank();

      assertTrue(loan.releaseSpigot());

      assertEq(spigot.owner(), borrower);
    }

    function test_release_spigot_to_arbiter_when_liquidated() public {  
      vm.warp(ttl+1);

      assertTrue(loan.releaseSpigot());

      assertEq(spigot.owner(), arbiter);
    }

    // sweep()



    function test_cant_sweep_tokens_while_active() public {
      _borrow(loan.ids(0), lentAmount);
      hoax(borrower);
      uint claimed = (MAX_REVENUE * ownerSplit) / 100; // expected claim amountd tokens for test
      // create unused tokens      
      bytes memory tradeData = abi.encodeWithSignature(
        'trade(address,address,uint256,uint256)',
        address(revenueToken),
        address(creditToken),
        claimed - 1,
        lentAmount
      );
      loan.claimAndRepay(address(revenueToken), tradeData);
      vm.stopPrank();
      assertEq(0, loan.sweep(address(this), address(creditToken))); // no tokens transfered
    }

    function test_cant_sweep_tokens_when_repaid_as_anon() public {
      _borrow(loan.ids(0), lentAmount);
      uint claimed = (MAX_REVENUE * ownerSplit) / 100; // expected claim amountd tokens for test
      // create unused tokens      
      bytes memory tradeData = abi.encodeWithSignature(
        'trade(address,address,uint256,uint256)',
        address(revenueToken),
        address(creditToken),
        claimed - 1,
        lentAmount
      );
      
      hoax(borrower);
      loan.claimAndRepay(address(revenueToken), tradeData);
      bytes32 id = loan.ids(0);
      hoax(borrower);
      loan.close(id);
      assertEq(uint(loan.loanStatus()), uint(LoanLib.STATUS.REPAID));

      hoax(address(0xdebf));
      vm.expectRevert(ILineOfCredit.CallerAccessDenied.selector);
      assertEq(0, loan.sweep(address(this), address(creditToken))); // no tokens transfered
    }

    function test_sweep_to_borrower_when_repaid() public {
      _borrow(loan.ids(0), lentAmount);

      uint claimed = (MAX_REVENUE * ownerSplit) / 100; // expected claim amount
      bytes memory tradeData = abi.encodeWithSignature(
        'trade(address,address,uint256,uint256)',
        address(revenueToken),
        address(creditToken),
        claimed - 10,
        lentAmount
      );

      loan.claimAndRepay(address(revenueToken), tradeData);
      
      bytes32 id = loan.ids(0);
      hoax(borrower);
      loan.close(id);

      // initial mint + spigot revenue to borrower (- unused?)
      uint balance = revenueToken.balanceOf(address(borrower));
      assertEq(balance, MAX_REVENUE + ((MAX_REVENUE * 9) / 10) + 1); // tbh idk y its +1 here


      uint unused = loan.unused(address(revenueToken)); 
      hoax(borrower);
      uint swept = loan.sweep(address(borrower), address(revenueToken));

      assertEq(unused, 10);     // all unused sent to arbi
      assertEq(swept, unused); // all unused sent to arbi
      assertEq(swept, 10);      // untraded revenue
      assertEq(swept, revenueToken.balanceOf(address(borrower)) - balance); // arbi balance updates properly
    }

    function test_cant_sweep_tokens_when_liquidate_as_anon() public {
      _borrow(loan.ids(0), lentAmount);
      vm.warp(ttl+1);
      hoax(address(0xdebf));
      vm.expectRevert(ILineOfCredit.CallerAccessDenied.selector);
      assertEq(0, loan.sweep(address(this), address(creditToken))); // no tokens transfered
    }



    function test_sweep_to_arbiter_when_liquidated() public {
      _borrow(loan.ids(0), lentAmount);

      uint claimed = (MAX_REVENUE * ownerSplit) / 100; // expected claim amount 

      hoax(borrower);
      bytes memory tradeData = abi.encodeWithSignature(
        'trade(address,address,uint256,uint256)',
        address(revenueToken),
        address(creditToken),
        claimed - 1,
        lentAmount
      );
      loan.claimAndRepay(address(revenueToken), tradeData); 
      vm.stopPrank();

      assertEq(uint(loan.loanStatus()), uint(LoanLib.STATUS.ACTIVE));

      uint balance = revenueToken.balanceOf(address(arbiter));
      uint unused = loan.unused(address(revenueToken));

      vm.warp(ttl+1);          // set to liquidatable
      
      uint swept = loan.sweep(address(this), address(revenueToken));
      assertEq(swept, unused); // all unused sent to arbiter
      assertEq(swept, 1);      // untraded revenue
      assertEq(swept, revenueToken.balanceOf(address(arbiter)) - balance); // arbiter balance updates properly
    }

    // updateOwnerSplit()

    function test_update_split_no_action_on_active() public {
      // already at default so doesnt change
      assertFalse(loan.updateOwnerSplit(revenueContract));
    }

    function test_update_split_no_action_on_already_liquidated() public {
      // validate original settings
      (,uint8 split,,) = spigot.getSetting(revenueContract);
      assertEq(split, ownerSplit);
      
      // fast forward to past deadline
      vm.warp(ttl+1);

      assertTrue(loan.updateOwnerSplit(revenueContract));
      (,uint8 split2,,) = spigot.getSetting(revenueContract);
      assertEq(split2, 100); // to 100 since LIQUIDATABLE

      // second run shouldnt updte
      assertFalse(loan.updateOwnerSplit(revenueContract));
      // split should still be 100%
      (,uint8 split3,,) = spigot.getSetting(revenueContract);
      assertEq(split3, 100);
    }

    function test_update_split_bad_contract() public {
      vm.expectRevert(ISpigotedLoan.NoSpigot.selector);
      loan.updateOwnerSplit(address(0xdead));
    }

    function test_update_split_to_100_on_liquidate() public {
      // fast forward to past deadline
      vm.warp(ttl+1);

      assertTrue(loan.updateOwnerSplit(revenueContract));
      assertEq(uint(loan.loanStatus()), uint(LoanLib.STATUS.LIQUIDATABLE));
      (,uint8 split,,) = spigot.getSetting(revenueContract);
      assertEq(split, 100);
    }

    function test_update_split_to_default_on_active_from_liquidate() public {
      // validate original settings
      (,uint8 split,,) = spigot.getSetting(revenueContract);
      assertEq(split, ownerSplit);
      
      // fast forward to past deadline
      vm.warp(ttl+1);

      assertTrue(loan.updateOwnerSplit(revenueContract));
      assertEq(uint(loan.loanStatus()), uint(LoanLib.STATUS.LIQUIDATABLE));
      (,uint8 split2,,) = spigot.getSetting(revenueContract);
      assertEq(split2, 100); // to 100 since LIQUIDATABLE

      vm.warp(1);            // sloanStatus = LIQUIDTABLE but healthcheck == ACTIVE
      assertTrue(loan.updateOwnerSplit(revenueContract));
      (,uint8 split3,,) = spigot.getSetting(revenueContract);
      assertEq(split3, ownerSplit); // to default since ACTIVE
    }

    // addSpigot()

    function test_cant_add_spigot_without_consent() public {
      address rev = address(0xf1c0);
      ISpigot.Setting memory setting = ISpigot.Setting({
        token: address(revenueToken),
        ownerSplit: ownerSplit,
        claimFunction: bytes4(0),
        transferOwnerFunction: bytes4("1234")
      });

      loan.addSpigot(rev, setting);
      (address token,,,bytes4 transferFunc) = spigot.getSetting(rev);
      // settings not saved on spigot contract
      assertEq(transferFunc, bytes4(0));
      assertEq(token, address(0));
    }

    function test_can_add_spigot_with_consent() public {
      address rev = address(0xf1c0);
      ISpigot.Setting memory setting = ISpigot.Setting({
        token: address(revenueToken),
        ownerSplit: ownerSplit,
        claimFunction: bytes4(0),
        transferOwnerFunction: bytes4("1234")
      });

      loan.addSpigot(rev, setting);
      hoax(borrower);
      loan.addSpigot(rev, setting);

      (address token,uint8 split,bytes4 claim,bytes4 transfer) = spigot.getSetting(rev);
      // settings not saved on spigot contract
      assertEq(transfer, setting.transferOwnerFunction);
      assertEq(claim, setting.claimFunction);
      assertEq(token, setting.token);
      assertEq(split, setting.ownerSplit);
    }

    // updateWhitelist
    function test_cant_whitelist_as_anon() public {
      hoax(address(0xdebf));
      vm.expectRevert();
      loan.updateWhitelist(bytes4("0000"), true);
    }

    function test_cant_whitelist_as_borrower() public {
      hoax(borrower);
      vm.expectRevert();
      loan.updateWhitelist(bytes4("0000"), true);
    }

    function test_can_whitelist_as_arbiter() public {
      assertTrue(loan.updateWhitelist(bytes4("0000"), true));
    }
}
<|MERGE_RESOLUTION|>--- conflicted
+++ resolved
@@ -53,7 +53,15 @@
         oracle = new SimpleOracle(address(revenueToken), address(creditToken));
         spigot = new Spigot(address(this), borrower, borrower);
         
-        loan = new SpigotedLoan(address(oracle), arbiter, borrower, address(spigot), address(dex), ttl, ownerSplit);
+        loan = new SpigotedLoan(
+          address(oracle),
+          arbiter,
+          borrower,
+          address(spigot),
+          payable(address(dex)),
+          ttl,
+          ownerSplit
+        );
         
         spigot.updateOwner(address(loan));
 
@@ -139,12 +147,10 @@
     
     // TODO add raw ETH tests
 
-<<<<<<< HEAD
-
     function test_can_use_claimed_revenue_to_trade() public {
-      // need to have active position so we can buy asset
-      loan.borrow(loan.ids(0), lentAmount);
-      uint claimable = spigot.getEscrowBalance(address(revenueToken));
+      _borrow(loan.ids(0), lentAmount);
+
+      uint claimable = spigot.getEscrowed(address(revenueToken));
 
       bytes memory tradeData = abi.encodeWithSignature(
         'trade(address,address,uint256,uint256)',
@@ -153,7 +159,8 @@
         claimable,
         1
       );
-      
+
+      hoax(borrower);
       loan.claimAndTrade(address(revenueToken), tradeData);
 
       // dex balances
@@ -165,11 +172,10 @@
       
     }
 
-    function testFail_only_unused_revenue_tokens_to_trade() public {
-      // need to have active position so we can buy asset
-      loan.borrow(loan.ids(0), lentAmount);
-
-      uint claimable = spigot.getEscrowBalance(address(revenueToken));
+    function test_no_unused_revenue_tokens_to_trade() public {
+      _borrow(loan.ids(0), lentAmount);
+
+      uint claimable = spigot.getEscrowed(address(revenueToken));
       
       // no extra tokens besides claimable
       assertEq(loan.unused(address(revenueToken)), 0);
@@ -184,19 +190,53 @@
         1
       );
 
+      hoax(borrower);
       // No unused tokens so can't get approved
-      // vm.expectRevert("ERC20: insufficient allowance");
-      loan.claimAndTrade(address(revenueToken), tradeData);
-    }
-
-    function testFail_only_unused_credit_tokens_to_trade() public {
-      // need to have active position so we can buy asset
-      loan.borrow(loan.ids(0), lentAmount);
-
-      uint claimable = spigot.getEscrowBalance(address(revenueToken));
+      vm.expectRevert(ISpigotedLoan.TradeFailed.selector);
+      loan.claimAndTrade(address(revenueToken), tradeData);
+    }
+
+    function test_does_not_trade_if_rev_credit_same_token() public {
+      address revenueC = address(0xbeef);
+      // reverse rev/credit so we can test each way
+      address creditT = address(creditToken);
+      _borrow(loan.ids(0), lentAmount);
+
+      // attach spigot for creditT and claim
+      bytes32 id = _createCredit(creditT, address(revenueToken), revenueC);
+      // generate revenue in credit token
+      deal(creditT, address(spigot), 100 ether);
+      spigot.claimRevenue(revenueC, "");
+      uint claimable = spigot.getEscrowed(address(creditT));
+      
+      // no extra tokens besides claimable
+      assertEq(loan.unused(creditT), 0);
+
+      // test claimAndTrade + claimAndRepay
+      bytes memory tradeData = abi.encodeWithSignature(
+        'trade(address,address,uint256,uint256)',
+        creditT,
+        creditT,
+        claimable,
+        16 ether
+      );
+      hoax(borrower);
+      loan.claimAndTrade(creditT, tradeData);
+    }
+
+    function test_no_unused_credit_tokens_to_trade() public {
+      _borrow(loan.ids(0), lentAmount);
+
+      uint claimable = spigot.getEscrowed(address(revenueToken));
+
+      // if(claimable == 0) { // ensure claimAndRepay doesnt fail from claimEscrow()
+        deal(address(revenueToken), address(spigot),  MAX_REVENUE);
+        spigot.claimRevenue(revenueContract, "");
+        claimable = spigot.getEscrowed(address(revenueToken));
+      // }
       
       // no extra tokens
-      assertEq(loan.unused(address(creditToken)), 0);
+      assertEq(loan.unused(address(creditToken)), lentAmount);
       // Loan already has tokens minted to it that we can try and steal as borrower
       assertEq(creditToken.balanceOf(address(loan)), lentAmount);
 
@@ -209,14 +249,16 @@
       );
 
       // No unused tokens so can't get approved
-      // vm.expectRevert("ERC20: insufficient allowance");
-      loan.claimAndRepay(address(creditToken), tradeData);
+      vm.startPrank(borrower);
+      vm.expectRevert(ISpigotedLoan.TradeFailed.selector);
+      loan.claimAndTrade(address(revenueToken), tradeData);
       (,uint p,,,,,) = loan.credits(loan.ids(0));
       
       assertEq(p, lentAmount); // nothing repaid
 
-      // vm.expectRevert();
+      vm.expectRevert();
       loan.useAndRepay(1);
+      vm.stopPrank();
     }
 
     function test_increase_unused_revenue(uint buyAmount, uint sellAmount) public {
@@ -224,9 +266,9 @@
       if(buyAmount > MAX_REVENUE || sellAmount > MAX_REVENUE) return;
       
       // need to have active position so we can buy asset
-      loan.borrow(loan.ids(0), lentAmount);
-
-      uint claimable = spigot.getEscrowBalance(address(revenueToken));
+      _borrow(loan.ids(0), lentAmount);
+
+      uint claimable = spigot.getEscrowed(address(revenueToken));
 
       bytes memory tradeData = abi.encodeWithSignature(
         'trade(address,address,uint256,uint256)',
@@ -237,21 +279,22 @@
       );
 
     // make unused tokens available
+      hoax(borrower);
       loan.claimAndTrade(address(revenueToken), tradeData);
 
       assertEq(loan.unused(address(revenueToken)), 1);
-      assertEq(revenueToken.balanceOf(address(loan)), 1);
+      assertEq(revenueToken.balanceOf(address(loan)), MAX_REVENUE + 1);
       assertEq(revenueToken.balanceOf(address(dex)), MAX_REVENUE + claimable - 1);
     }
 
     function test_decrease_unused_revenue(uint buyAmount, uint sellAmount) public {
-            if(buyAmount == 0 || sellAmount == 0) return;
+      if(buyAmount == 0 || sellAmount == 0) return;
       if(buyAmount > MAX_REVENUE || sellAmount > MAX_REVENUE) return;
       
       // need to have active position so we can buy asset
-      loan.borrow(loan.ids(0), lentAmount);
-
-      uint claimable = spigot.getEscrowBalance(address(revenueToken));
+      _borrow(loan.ids(0), lentAmount);
+
+      uint claimable = spigot.getEscrowed(address(revenueToken));
 
       bytes memory tradeData = abi.encodeWithSignature(
         'trade(address,address,uint256,uint256)',
@@ -262,6 +305,7 @@
       );
 
       // make unused tokens available
+      vm.startPrank(borrower);
       loan.claimAndTrade(address(revenueToken), tradeData);
 
       assertEq(loan.unused(address(revenueToken)), 1);
@@ -279,6 +323,7 @@
 
       loan.claimAndTrade(address(revenueToken), tradeData2);
       assertEq(loan.unused(address(revenueToken)), 0);
+      vm.stopPrank();
     }
 
     function test_increase_unused_debt(uint buyAmount, uint sellAmount) public {
@@ -286,9 +331,9 @@
       if(buyAmount > MAX_REVENUE || sellAmount > MAX_REVENUE) return;
       
       // need to have active position so we can buy asset
-      loan.borrow(loan.ids(0), lentAmount);
-
-      uint claimable = spigot.getEscrowBalance(address(revenueToken));
+      _borrow(loan.ids(0), lentAmount);
+
+      uint claimable = spigot.getEscrowed(address(revenueToken));
 
       bytes memory tradeData = abi.encodeWithSignature(
         'trade(address,address,uint256,uint256)',
@@ -299,6 +344,7 @@
       );
 
       // make unused tokens available
+      hoax(borrower);
       loan.claimAndTrade(address(revenueToken), tradeData);
 
       assertEq(loan.unused(address(creditToken)), lentAmount / 2);
@@ -317,9 +363,9 @@
       if(buyAmount > MAX_REVENUE || sellAmount > MAX_REVENUE) return;
       
       // need to have active position so we can buy asset
-      loan.borrow(loan.ids(0), lentAmount);
-
-      uint claimable = spigot.getEscrowBalance(address(revenueToken));
+      _borrow(loan.ids(0), lentAmount);
+
+      uint claimable = spigot.getEscrowed(address(revenueToken));
 
       bytes memory tradeData = abi.encodeWithSignature(
         'trade(address,address,uint256,uint256)',
@@ -330,6 +376,7 @@
       );
 
       // make unused tokens available
+      vm.startPrank(borrower);
       loan.claimAndTrade(address(revenueToken), tradeData);
 
       assertEq(loan.unused(address(creditToken)), lentAmount / 2);
@@ -347,23 +394,21 @@
 
       loan.claimAndRepay(address(revenueToken), repayData);
       (,uint p,,,,,) = loan.credits(loan.ids(0));
+      vm.stopPrank();
 
       assertEq(p, 0);
       assertEq(loan.unused(address(creditToken)), 0); // used first half to make up for second half missing
     }
 
     // trades work
-=======
   
->>>>>>> aeb497ce
     function test_can_trade(uint buyAmount, uint sellAmount) public {
       // oracle prices not relevant to test
       if(buyAmount == 0 || sellAmount == 0) return;
       if(buyAmount > MAX_REVENUE || sellAmount > MAX_REVENUE) return;
       
-      vm.startPrank(borrower);
       // need to have active position so we can buy asset
-      loan.borrow(loan.ids(0), lentAmount);
+      _borrow(loan.ids(0), lentAmount);
 
       bytes memory tradeData = abi.encodeWithSignature(
         'trade(address,address,uint256,uint256)',
@@ -375,16 +420,14 @@
 
       uint claimable = spigot.getEscrowed(address(revenueToken));
 
-      loan.claimAndTrade(address(revenueToken), tradeData);
-
-<<<<<<< HEAD
+      hoax(borrower);
+      loan.claimAndTrade(address(revenueToken), tradeData);
+
+      // TODO this got merged in, maybe removable
       if(claimable > sellAmount) {
         // we properly test unused token logic elsewhere but still checking here
         assertEq(claimable - sellAmount, loan.unused(address(revenueToken)));
       }
-=======
-      vm.stopPrank();
->>>>>>> aeb497ce
       
       // dex balances
       assertEq(creditToken.balanceOf((address(dex))), MAX_REVENUE - buyAmount);
@@ -395,10 +438,6 @@
       assertEq(revenueToken.balanceOf((address(loan))), MAX_REVENUE + claimable - sellAmount);
     }
 
-<<<<<<< HEAD
-    function test_can_trade_and_repay(uint buyAmount, uint sellAmount, uint timespan) public {
-      if(timespan > ttl) return;
-=======
     function test_cant_claim_and_trade_not_borrowing() public {
       bytes memory tradeData = abi.encodeWithSignature(
         'trade(address,address,uint256,uint256)',
@@ -409,6 +448,7 @@
       );
 
       vm.expectRevert(ILineOfCredit.NotBorrowing.selector);
+      hoax(borrower);
       loan.claimAndTrade(address(revenueToken), tradeData);
     }
 
@@ -448,6 +488,7 @@
 
       uint claimable = spigot.getEscrowed(Denominations.ETH);
 
+      hoax(borrower);
       loan.claimAndTrade(Denominations.ETH, tradeData);
 
       assertEq(loan.unused(creditT), lentAmount);
@@ -469,18 +510,17 @@
       );
 
       uint claimable = spigot.getEscrowed(address(revenueToken));
-
+      hoax(borrower);
       loan.claimAndTrade(address(revenueToken), tradeData);
       assertEq(loan.unused(Denominations.ETH), lentAmount);
     }
 
-    function test_can_trade_and_repay(uint buyAmount, uint sellAmount) public {
->>>>>>> aeb497ce
+    function test_can_trade_and_repay(uint buyAmount, uint sellAmount, uint timespan) public {
+      if(timespan > ttl) return;
       if(buyAmount == 0 || sellAmount == 0) return;
       if(buyAmount > MAX_REVENUE || sellAmount > MAX_REVENUE) return;
-      bytes32 id = loan.ids(0);
-      vm.startPrank(borrower);
-      loan.borrow(id, lentAmount);
+
+      _borrow(loan.ids(0), lentAmount);
       
       // no interest charged because no blocks processed
       uint256 interest = 0;
@@ -504,7 +544,7 @@
       vm.stopPrank();
 
       // principal, interest, repaid
-      (,uint p, uint i, uint r,,,) = loan.credits(id);
+      (,uint p, uint i, uint r,,,) = loan.credits(loan.ids(0));
 
       // outstanding credit = initial principal + accrued interest - tokens repaid
       assertEq(p + i, lentAmount + interest - buyAmount);
@@ -530,11 +570,7 @@
     
     // write tests for unused tokens
 
-<<<<<<< HEAD
-
-
     // check unsused balances. Do so by changing minAmountOut in trade 0
-=======
     function test_anyone_can_deposit_and_repay() public {
       _borrow(loan.ids(0), lentAmount);
 
@@ -543,7 +579,6 @@
       creditToken.approve(address(loan), lentAmount);
       loan.depositAndRepay(lentAmount);
     }
->>>>>>> aeb497ce
 
     // Spigot integration tests
     // results change based on loan status (ACTIVE vs LIQUIDATABLE vs INSOLVENT)
@@ -560,9 +595,19 @@
       loan.close(loan.ids(0));
       vm.stopPrank();
 
+      hoax(borrower);
       assertTrue(loan.releaseSpigot());
 
       assertEq(spigot.owner(), borrower);
+    }
+
+    function test_only_borrower_release_spigot_when_repaid() public {  
+      vm.startPrank(borrower);
+      loan.close(loan.ids(0));
+      vm.stopPrank();
+
+      vm.expectRevert(ISpigot.CallerAccessDenied.selector);
+      loan.releaseSpigot();
     }
 
     function test_release_spigot_to_arbiter_when_liquidated() public {  
@@ -573,6 +618,14 @@
       assertEq(spigot.owner(), arbiter);
     }
 
+
+    function test_only_arbiter_release_spigot_when_liquidated() public {  
+      vm.warp(ttl+1);
+
+      hoax(lender);
+      vm.expectRevert(ISpigot.CallerAccessDenied.selector);
+      loan.releaseSpigot();
+    }
     // sweep()
 
 
