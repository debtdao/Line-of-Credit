--- conflicted
+++ resolved
@@ -44,89 +44,7 @@
     }
 
     function updateLine(address _line) external returns(bool) {
-<<<<<<< HEAD
-      require(msg.sender == line);
-      line = _line;
-      return true;
-    }
-
-    /**
-     * @notice updates the cratio according to the collateral value vs line value
-     * @dev calls accrue interest on the line contract to update the latest interest payable
-     * @return the updated collateral ratio in 18 decimals
-     */
-    function _getLatestCollateralRatio() internal returns (uint256) {
-        (uint256 principal, uint256 interest) = ILineOfCredit(line).updateOutstandingDebt();
-        uint256 debtValue =  principal + interest;
-        uint256 collateralValue = _getCollateralValue();
-        if (collateralValue == 0) return 0;
-        if (debtValue == 0) return MAX_INT;
-
-        return _percent(collateralValue, debtValue, 18);
-    }
-
-    /**
-     * @notice - computes the ratio of one value to another
-               - e.g. _percent(100, 100, 18) = 1 ether = 100%
-     * @param numerator - value to compare
-     * @param denominator - value to compare against
-     * @param precision - number of decimal places of accuracy to return in answer 
-     * @return quotient -  the result of num / denom
-    */
-    function _percent(
-        uint256 numerator,
-        uint256 denominator,
-        uint256 precision
-    ) internal pure returns (uint256 quotient) {
-        uint256 _numerator = numerator * 10**(precision + 1);
-        // with rounding of last digit
-        uint256 _quotient = ((_numerator / denominator) + 5) / 10;
-        return (_quotient);
-    }
-
-    /**
-
-    * @dev calculate the USD value of all the collateral stored
-    * @return - the collateral's USD value in 8 decimals
-    */
-    function _getCollateralValue() internal returns (uint256) {
-        uint256 collateralValue = 0;
-        // gas savings
-        uint256 length = _collateralTokens.length;
-        IOracle o = IOracle(oracle); 
-        Deposit memory d;
-        for (uint256 i; i < length;) {
-            address token = _collateralTokens[i];
-            d = deposited[token];
-             // new var so we don't override original deposit amount for 4626 tokens
-            uint256 deposit = d.amount;
-            if (deposit != 0) {
-                if (d.isERC4626) {
-                    // this conversion could shift, hence it is best to get it each time
-                    (bool success, bytes memory assetAmount) = token.call(
-                        abi.encodeWithSignature(
-                            "previewRedeem(uint256)",
-                            deposit
-                        )
-                    );
-                    if (!success) continue;
-                    deposit = abi.decode(assetAmount, (uint256));
-                }
-
-                collateralValue += CreditLib.calculateValue(
-                  o.getLatestAnswer(d.asset),
-                  deposit,
-                  d.assetDecimals
-                );
-            }
-
-          unchecked { ++i; }
-        }
-
-        return collateralValue;
-=======
       return state.updateLine(_line);
->>>>>>> 02175010
     }
 
     /**
