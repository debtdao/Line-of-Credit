--- conflicted
+++ resolved
@@ -10,11 +10,7 @@
     address public arbiter;
     LoanLib.STATUS public loanStatus;
 
-<<<<<<< HEAD
-    constructor(uint _debt) {
-=======
     constructor(uint _debt, address arbiter_) public {
->>>>>>> aeb497ce
         debtValueUSD = _debt;
         // console.log("arbiter", msg.sender);
         arbiter = arbiter_;
