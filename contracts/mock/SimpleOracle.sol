--- conflicted
+++ resolved
@@ -22,18 +22,7 @@
         prices[token] = newPrice;
     }
 
-<<<<<<< HEAD
-    function getLatestAnswer(address token) external view returns(int256) {
-        // mimic eip4626
-        // (bool success, bytes memory result) = token.call(abi.encodeWithSignature("asset()"));
-        // if(success && result.length > 0) {
-        //     // get the underlying token value (if ERC4626)
-        //     // NB: Share token to underlying ratio might not be 1:1
-        //     token = abi.decode(result, (address));
-        // }
-=======
     function getLatestAnswer(address token) external returns(int256) {
->>>>>>> aeb497ce
         require(prices[token] != 0, "SimpleOracle: unsupported token");
         return prices[token];
     }
