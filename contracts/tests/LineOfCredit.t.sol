pragma solidity ^0.8.9;

import "forge-std/Test.sol";
import {Denominations} from "chainlink/Denominations.sol";
import {IERC20} from "openzeppelin/token/ERC20/IERC20.sol";
import {SafeERC20} from "openzeppelin/token/ERC20/utils/SafeERC20.sol";

import {LineLib} from "../utils/LineLib.sol";
import {CreditLib} from "../utils/CreditLib.sol";
import {CreditListLib} from "../utils/CreditListLib.sol";
import {MutualConsent} from "../utils/MutualConsent.sol";
import {LineOfCredit} from "../modules/credit/LineOfCredit.sol";
import {IOracle} from "../interfaces/IOracle.sol";
import {ILineOfCredit} from "../interfaces/ILineOfCredit.sol";
import {RevenueToken} from "../mock/RevenueToken.sol";
import {SimpleOracle} from "../mock/SimpleOracle.sol";

interface Events {
    event Borrow(bytes32 indexed id, uint256 indexed amount);
    event MutualConsentRegistered(
        bytes32 _consentHash
    );
    event MutualConsentRevoked(bytes32 _toRevoke);
    event SetRates(
        bytes32 indexed id,
        uint128 indexed dRate,
        uint128 indexed fRate
    );
}

contract LineTest is Test, Events {
    SimpleOracle oracle;
    address borrower;
    address arbiter;
    address lender;
    uint256 ttl = 150 days;
    RevenueToken supportedToken1;
    RevenueToken supportedToken2;
    RevenueToken unsupportedToken;
    LineOfCredit line;
    uint256 mintAmount = 100 ether;
    uint256 MAX_INT =
        115792089237316195423570985008687907853269984665640564039457584007913129639935;
    uint256 minCollateralRatio = 1 ether; // 100%
    uint128 dRate = 100;
    uint128 fRate = 1;

    function setUp() public {
        borrower = address(10);
        arbiter = address(this);
        lender = address(20);

        supportedToken1 = new RevenueToken();
        supportedToken2 = new RevenueToken();
        unsupportedToken = new RevenueToken();

        oracle = new SimpleOracle(
            address(supportedToken1),
            address(supportedToken2)
        );

        line = new LineOfCredit(address(oracle), arbiter, borrower, ttl);
        assertEq(uint256(line.init()), uint256(LineLib.STATUS.ACTIVE));
        _mintAndApprove();
    }

    function _mintAndApprove() internal {
        deal(lender, mintAmount);

        supportedToken1.mint(borrower, mintAmount);
        supportedToken1.mint(lender, mintAmount);
        supportedToken2.mint(borrower, mintAmount);
        supportedToken2.mint(lender, mintAmount);
        unsupportedToken.mint(borrower, mintAmount);
        unsupportedToken.mint(lender, mintAmount);

        vm.startPrank(borrower);
        supportedToken1.approve(address(line), MAX_INT);
        supportedToken2.approve(address(line), MAX_INT);
        unsupportedToken.approve(address(line), MAX_INT);
        vm.stopPrank();

        vm.startPrank(lender);
        supportedToken1.approve(address(line), MAX_INT);
        supportedToken2.approve(address(line), MAX_INT);
        unsupportedToken.approve(address(line), MAX_INT);
        vm.stopPrank();
    }

    function _addCredit(address token, uint256 amount) public {
        vm.startPrank(borrower);
        line.addCredit(dRate, fRate, amount, token, lender);
        vm.stopPrank();
        vm.startPrank(lender);
        vm.expectEmit(false, true, true, false);
        emit Events.SetRates(bytes32(0), dRate, fRate);
        line.addCredit(dRate, fRate, amount, token, lender);
        vm.stopPrank();
    }

    function setupQueueTest(uint256 amount)
        internal
        returns (address[] memory)
    {
        address[] memory tokens = new address[](amount);
        // generate token for simulating different repayment flows
        for (uint256 i = 0; i < amount; i++) {
            RevenueToken token = new RevenueToken();
            tokens[i] = address(token);

            token.mint(lender, mintAmount);
            token.mint(borrower, mintAmount);

            hoax(lender);
            token.approve(address(line), mintAmount);
            hoax(borrower);
            token.approve(address(line), mintAmount);

            oracle.changePrice(address(token), 1 ether);

            // add collateral for each token so we can borrow it during tests
        }

        return tokens;
<<<<<<< HEAD
=======
    }

    function test_isOpen_false_on_create() public {
        _addCredit(address(supportedToken1), 1 ether);
        bytes32 id = line.ids(0);
        (,,,,,,, bool d) = line.credits(id);
        console.log(d);
        assertEq(d, true);
>>>>>>> e647b7fe
    }

    function test_positions_move_in_queue_of_2() public {
        hoax(borrower);
        line.addCredit(dRate, fRate, 1 ether, address(supportedToken1), lender);
        hoax(lender);
        bytes32 id = line.addCredit(
            dRate,
            fRate,
            1 ether,
            address(supportedToken1),
            lender
        );
        hoax(borrower);
        line.addCredit(dRate, fRate, 1 ether, address(supportedToken2), lender);
        hoax(lender);
        bytes32 id2 = line.addCredit(
            dRate,
            fRate,
            1 ether,
            address(supportedToken2),
            lender
        );

        assertEq(line.ids(0), id);
        assertEq(line.ids(1), id2);
        hoax(borrower);
        line.borrow(id2, 1 ether);
<<<<<<< HEAD

        assertEq(line.ids(0), id2);
        assertEq(line.ids(1), id);
        hoax(borrower);
        line.depositAndClose();

        assertEq(line.ids(0), id);
    }

    function test_positions_move_in_queue_of_4_random_active_line() public {
        address[] memory tokens = setupQueueTest(2);
        address token3 = tokens[0];
        address token4 = tokens[1];

        vm.startPrank(borrower);
        line.addCredit(dRate, fRate, 1 ether, address(supportedToken1), lender);
        line.addCredit(dRate, fRate, 1 ether, address(supportedToken2), lender);
        line.addCredit(dRate, fRate, 1 ether, address(token3), lender);
        line.addCredit(dRate, fRate, 1 ether, address(token4), lender);
        vm.stopPrank();

        vm.startPrank(lender);
        bytes32 id = line.addCredit(
            dRate,
            fRate,
            1 ether,
            address(supportedToken1),
            lender
        );
        bytes32 id2 = line.addCredit(
            dRate,
            fRate,
            1 ether,
            address(supportedToken2),
            lender
        );
        bytes32 id3 = line.addCredit(
            dRate,
            fRate,
            1 ether,
            address(token3),
            lender
        );
        bytes32 id4 = line.addCredit(
            dRate,
            fRate,
            1 ether,
            address(token4),
            lender
        );
        vm.stopPrank();

        assertEq(line.ids(0), id);
        assertEq(line.ids(1), id2);
        assertEq(line.ids(2), id3);
        assertEq(line.ids(3), id4);

        hoax(borrower);
        line.borrow(id2, 1 ether);

        assertEq(line.ids(0), id2);
        assertEq(line.ids(1), id);
        assertEq(line.ids(2), id3);
        assertEq(line.ids(3), id4);
        hoax(borrower);

        line.borrow(id4, 1 ether);

        assertEq(line.ids(0), id2);
        assertEq(line.ids(1), id4);
        assertEq(line.ids(2), id3);
        assertEq(line.ids(3), id); // id switches with id4, not just pushed one step back in queue
        hoax(borrower);
        line.depositAndClose();

        assertEq(line.ids(0), id4);
        assertEq(line.ids(1), id3);
        assertEq(line.ids(2), id);
    }

    // check that only borrowing from the last possible id will still sort queue properly
    // testing for bug in code where _i is initialized at 0 and never gets updated causing position to go to first position in repayment queue
    function test_positions_move_in_queue_of_4_only_last() public {
        vm.prank(borrower);
        line.addCredit(dRate, fRate, 1 ether, address(supportedToken1), lender);
        vm.prank(lender);
        bytes32 id = line.addCredit(
            dRate,
            fRate,
            1 ether,
            address(supportedToken1),
            lender
        );
        vm.prank(borrower);
        line.addCredit(dRate, fRate, 1 ether, address(supportedToken2), lender);
        vm.prank(lender);
        bytes32 id2 = line.addCredit(
            dRate,
            fRate,
            1 ether,
            address(supportedToken2),
            lender
        );

        address[] memory tokens = setupQueueTest(2);
        address token3 = tokens[0];
        address token4 = tokens[1];

        vm.prank(borrower);
        line.addCredit(dRate, fRate, 1 ether, address(token3), lender);
        vm.prank(lender);
        bytes32 id3 = line.addCredit(
            dRate,
            fRate,
            1 ether,
            address(token3),
            lender
        );

        vm.prank(borrower);
        line.addCredit(dRate, fRate, 1 ether, address(token4), lender);
        vm.prank(lender);
        bytes32 id4 = line.addCredit(
            dRate,
            fRate,
            1 ether,
            address(token4),
            lender
        );

        assertEq(line.ids(0), id);
        assertEq(line.ids(1), id2);
        assertEq(line.ids(2), id3);
        assertEq(line.ids(3), id4);

        vm.prank(borrower);

        line.borrow(id4, 1 ether);

        assertEq(line.ids(0), id4);
        assertEq(line.ids(1), id2);
        assertEq(line.ids(2), id3);
        assertEq(line.ids(3), id);

        vm.prank(borrower);
        line.borrow(id, 1 ether);

        assertEq(line.ids(0), id4);
        assertEq(line.ids(1), id);
        assertEq(line.ids(2), id3);
        assertEq(line.ids(3), id2); // id switches with id4, not just pushed one step back in queue

        vm.prank(borrower);
        line.depositAndRepay(1 wei);

        assertEq(line.ids(0), id4);
        assertEq(line.ids(1), id);
        assertEq(line.ids(2), id3);
        assertEq(line.ids(3), id2);

        vm.prank(borrower);
        line.depositAndClose();

        assertEq(line.ids(0), id);
        assertEq(line.ids(1), id3);
        assertEq(line.ids(2), id2);
=======

        assertEq(line.ids(0), id2);
        assertEq(line.ids(1), id);
        hoax(borrower);
        line.depositAndClose();

        assertEq(line.ids(0), id);
>>>>>>> e647b7fe
    }

    // init

    function test_line_cant_init_after_init() public {
        vm.expectRevert(ILineOfCredit.AlreadyInitialized.selector);
        line.init();
    }

    function test_line_is_active_after_initializing() public {
        assertEq(uint256(line.healthcheck()), uint256(LineLib.STATUS.ACTIVE));
    }

    function test_line_is_uninitilized_on_deployment() public {
        LineOfCredit l = new LineOfCredit(
            address(oracle),
            arbiter,
            borrower,
            ttl
        );

        assertEq(uint256(l.status()), uint256(LineLib.STATUS.UNINITIALIZED));
    }

    // borrow/lend

    function test_can_add_credit_position() public {
        assertEq(
            supportedToken1.balanceOf(address(line)),
            0,
            "Line balance should be 0"
        );
        assertEq(
            supportedToken1.balanceOf(lender),
            mintAmount,
            "Contract should have initial mint balance"
        );

        _addCredit(address(supportedToken1), 1 ether);
        bytes32 id = line.ids(0);

        assert(id != bytes32(0));
        assertEq(
            supportedToken1.balanceOf(address(line)),
            1 ether,
            "Line balance should be 1e18"
        );
        assertEq(
            supportedToken1.balanceOf(lender),
            mintAmount - 1 ether,
            "Contract should have initial mint balance minus 1e18"
        );
<<<<<<< HEAD
    }

    function test_can_add_credit_position_and_refund_excess_eth() public {
        assertEq(
            supportedToken1.balanceOf(address(line)),
            0,
            "Line balance should be 0"
        );
        assertEq(
            supportedToken1.balanceOf(lender),
            mintAmount,
            "Contract should have initial mint balance"
        );
        
        // borrower
        vm.startPrank(borrower);
        line.addCredit(dRate, fRate, 1 ether, Denominations.ETH, lender);
        vm.stopPrank();

        // overpay as lender
        vm.prank(lender);
        emit log_named_uint("lender before: ", lender.balance / 10**18);
        uint256 lenderBalanceBefore = lender.balance;
        line.addCredit{value: 7 ether}(dRate, fRate, 1 ether, Denominations.ETH, lender);
        emit log_named_uint("lender after: ", lender.balance / 10**18);
        uint256 lenderBalanceAfter = lender.balance;
        vm.stopPrank();

        // check that the refund takes place
        assertEq(lenderBalanceAfter, lenderBalanceBefore - 1 ether, "Excess should have been refunded");

        bytes32 id = line.ids(0);

        assert(id != bytes32(0));
        assertEq(
            address(line).balance,
            1 ether,
            "Line balance should be 1e18"
        );
=======
>>>>>>> e647b7fe
    }



    function test_can_add_credit_position_ETH() public {
        assertEq(address(line).balance, 0, "Line balance should be 0");
        assertEq(
            lender.balance,
            mintAmount,
            "lender should have initial mint balance"
        );
        console.log(lender.balance);
        hoax(borrower);
        line.addCredit(dRate, fRate, 1 ether, Denominations.ETH, lender);

        vm.startPrank(lender);
        line.addCredit{value: 1 ether}(
            dRate,
            fRate,
            1 ether,
            Denominations.ETH,
            lender
        );
        vm.stopPrank();
        console.log(lender.balance);
        bytes32 id = line.ids(0);
        assert(id != bytes32(0));
        assertEq(address(line).balance, 1 ether, "Line balance should be 1e18");
        assertEq(
            lender.balance,
            mintAmount - 1 ether,
            "Lender should have initial mint balance minus 1e18"
        );
    }

    function test_can_borrow_within_credit_limit(uint256 amount) public {
        vm.assume(amount >= 1 ether && amount <= mintAmount);

        _addCredit(address(supportedToken1), amount);
        assertEq(
            supportedToken1.balanceOf(lender),
            mintAmount - amount,
            "Contract should have initial mint balance minus 1e18"
        );
        bytes32 id = line.ids(0);

        assertEq(
            supportedToken1.balanceOf(address(line)),
            amount,
            "Line balance should be 1e18"
        );

        hoax(borrower);
        line.borrow(id, amount);
        assertEq(
            supportedToken1.balanceOf(address(line)),
            0,
            "Line balance should be 0"
        );
        assertEq(
            supportedToken1.balanceOf(borrower),
            mintAmount + amount,
            "Contract should have initial mint balance"
        );
        int256 prc = oracle.getLatestAnswer(address(supportedToken1));
        uint256 tokenPriceOneUnit = prc < 0 ? 0 : uint256(prc);
        (uint256 p, ) = line.updateOutstandingDebt();
        assertEq(
            p,
            (tokenPriceOneUnit * amount) / 1e18,
            "Principal should be set as one full unit price in USD"
        );
    }

    function test_can_borrow_ETH(uint128 amount) public {
        vm.assume(amount >= 1 ether && amount <= mintAmount);

        vm.startPrank(borrower);
        line.addCredit(dRate, fRate, amount, Denominations.ETH, lender);
        vm.stopPrank();
        vm.startPrank(lender);
        line.addCredit{value: amount}(
            dRate,
            fRate,
            amount,
            Denominations.ETH,
            lender
        );
        vm.stopPrank();
        bytes32 id = line.ids(0);
        assert(id != bytes32(0));
        assertEq(
            address(line).balance,
            amount,
            "Line balance amount should be correct"
        );
        assertEq(
            lender.balance,
            mintAmount - amount,
            "Contract should have initial mint balance minus 1e18"
        );

        uint256 borrowAmount = (amount * 25) / 1000;
        vm.startPrank(borrower);
        line.borrow(id, borrowAmount);
        vm.stopPrank();
        assertEq(
            address(line).balance,
            amount - borrowAmount,
            "Line balance should be 0"
        );
        assertEq(
            borrower.balance,
            borrowAmount,
            "Borrower should have initial mint balance"
        );

        int256 prc = oracle.getLatestAnswer(Denominations.ETH);
        uint256 tokenPriceOneUnit = prc < 0 ? 0 : uint256(prc);
        (uint256 p, ) = line.updateOutstandingDebt();
        assertEq(
            p,
            (borrowAmount * tokenPriceOneUnit) / 1e18,
            "Principal should be set as one full unit price in USD"
        );
    }

    function test_can_manually_close_if_no_outstanding_credit() public {
        _addCredit(address(supportedToken1), 1 ether);
        bytes32 id = line.ids(0);
        hoax(borrower);
        line.borrow(id, 1 ether);
        hoax(borrower);
        line.depositAndRepay(1 ether);
        (uint256 p, uint256 i) = line.updateOutstandingDebt();
        assertEq(p + i, 0, "Line outstanding credit should be 0");
        hoax(borrower);
        line.close(id);
    }

    function test_can_repay_line() public {
        int256 prc = oracle.getLatestAnswer(address(supportedToken1));
        uint256 tokenPriceOneUnit = prc < 0 ? 0 : uint256(prc);

        _addCredit(address(supportedToken1), 1 ether);
        bytes32 id = line.ids(0);
        hoax(borrower);
        line.borrow(id, 1 ether);
        (uint256 p, uint256 i) = line.updateOutstandingDebt();
        assertEq(
            p + i,
            tokenPriceOneUnit,
            "Line outstanding credit should be set as one full unit price in USD"
        );
        assertEq(
            p,
            tokenPriceOneUnit,
            "Principal should be set as one full unit price in USD"
        );
        assertEq(i, 0, "No interest should have been accrued");
        hoax(borrower);
        line.depositAndRepay(1 ether);
        (uint256 p2, uint256 i2) = line.updateOutstandingDebt();
        assertEq(p2 + i2, 0, "Line outstanding credit should be 0");
        assertEq(p2, 0, "Principle should be 0");
        assertEq(i2, 0, "No interest should have been accrued");
    }

    function test_can_repay_part_of_line() public {
        int256 prc = oracle.getLatestAnswer(address(supportedToken1));
        uint256 tokenPriceOneUnit = prc < 0 ? 0 : uint256(prc);
        _addCredit(address(supportedToken1), 1 ether);
        bytes32 id = line.ids(0);
        hoax(borrower);
        line.borrow(id, 1 ether);
        hoax(borrower);
        line.depositAndRepay(0.5 ether);
        (uint256 p, uint256 i) = line.updateOutstandingDebt();
        assertEq(
            p + i,
            tokenPriceOneUnit / 2,
            "Line outstanding credit should be set as half of one full unit price in USD"
        );
        assertEq(
            p,
            tokenPriceOneUnit / 2,
            "Principal should be set as half of one full unit price in USD"
        );
        assertEq(i, 0, "No interest should have been accrued");
    }

    function test_can_repay_one_credit_and_keep_another() public {
        int256 prc = oracle.getLatestAnswer(address(supportedToken2));
        uint256 tokenPriceOneUnit = prc < 0 ? 0 : uint256(prc);
        _addCredit(address(supportedToken1), 1 ether);
        bytes32 id = line.ids(0);
        hoax(borrower);
        line.borrow(id, 1 ether);
        hoax(borrower);
        line.depositAndRepay(1 ether);

        _addCredit(address(supportedToken2), 1 ether);
        bytes32 id2 = line.ids(1);
        hoax(borrower);
        line.borrow(id2, 1 ether);
        (uint256 p, uint256 i) = line.updateOutstandingDebt();
        assertEq(
            p + i,
            tokenPriceOneUnit,
            "Line outstanding credit should be set as one full unit price in USD"
        );
        assertEq(
            p,
            tokenPriceOneUnit,
            "Principal should be set as one full unit price in USD"
        );
        assertEq(i, 0, "No interest should have been accrued");
    }

    function test_can_deposit_and_close_position() public {
        _addCredit(address(supportedToken1), 1 ether);
        bytes32 id = line.ids(0);
        assertEq(
            supportedToken1.balanceOf(address(line)),
            1 ether,
            "Line balance should be 1e18"
        );
        hoax(borrower);
        line.borrow(id, 1 ether);
        assertEq(
            supportedToken1.balanceOf(address(line)),
            0,
            "Line balance should be 0"
        );
        assertEq(
            supportedToken1.balanceOf(lender),
            mintAmount - 1 ether,
            "Contract should have initial mint balance"
        );
        hoax(borrower);
        line.depositAndClose();
<<<<<<< HEAD
        assertEq(
            supportedToken1.balanceOf(address(line)),
            0,
            "Tokens should be sent back to lender"
        );
        (uint256 p, uint256 i) = line.updateOutstandingDebt();
=======
        assertEq(supportedToken1.balanceOf(address(line)), 1 ether, "Tokens should not be sent back to lender");
        (,,,,,,, bool d) = line.credits(id);
        assertEq(d, false);
        (uint p, uint i) = line.updateOutstandingDebt();
>>>>>>> e647b7fe
        assertEq(p + i, 0, "Line outstanding credit should be 0");
    }

    function test_can_withdraw_from_position() public {
        assertEq(
            supportedToken1.balanceOf(lender),
            mintAmount,
            "Contract should have initial mint balance"
        );

        _addCredit(address(supportedToken1), 0.5 ether);
        bytes32 id = line.ids(0);
        assertEq(
            supportedToken1.balanceOf(lender),
            mintAmount - 0.5 ether,
            "Contract should have initial mint balance - 1e18 / 2"
        );
        assertEq(
            supportedToken1.balanceOf(address(line)),
            0.5 ether,
            "Line balance should be 1e18 / 2"
        );
        hoax(lender);
        line.withdraw(id, 0.1 ether);
        assertEq(
            supportedToken1.balanceOf(address(line)),
            0.4 ether,
            "Line balance should be 1e18 * 0.4"
        );
        assertEq(
            supportedToken1.balanceOf(lender),
            mintAmount - 0.4 ether,
            "Contract should have initial mint balance - 1e18 * 0.4"
        );
    }

<<<<<<< HEAD
    function test_return_lender_funds_on_deposit_and_close() public {
        assertEq(
            supportedToken1.balanceOf(address(line)),
            0,
            "Line balance should be 0"
        );
        assertEq(
            supportedToken1.balanceOf(lender),
            mintAmount,
            "Lender should have initial mint balance"
        );

        _addCredit(address(supportedToken1), 1 ether);

        bytes32 id = line.ids(0);

        assert(id != bytes32(0));

        assertEq(
            supportedToken1.balanceOf(lender),
            mintAmount - 1 ether,
            "Lender should have initial balance less lent amount"
        );

        // test depsoitAndClose()
        hoax(borrower);
        line.borrow(id, 1 ether);

        assertEq(
            supportedToken1.balanceOf(borrower),
            mintAmount + 1 ether,
            "Borrower should have initial balance + loan"
        );

        hoax(borrower);
        line.depositAndClose();

        assertEq(
            supportedToken1.balanceOf(lender),
            mintAmount,
            "Lender should have initial balance after depositAndClose"
        );
        assertEq(
            supportedToken1.balanceOf(address(line)),
            0,
            "Line should not have tokens"
        );

        assertEq(
            uint256(line.status()),
            uint256(LineLib.STATUS.REPAID),
            "Line not repaid"
        );
    }

    function test_return_lender_funds_on_close() public {
        assertEq(
            supportedToken1.balanceOf(address(line)),
            0,
            "Line balance should be 0"
        );
        assertEq(
            supportedToken1.balanceOf(lender),
            mintAmount,
            "Lender should have initial mint balance"
        );

=======
    function test_does_not_return_lender_funds_on_deposit_and_close() public {
        assertEq(supportedToken1.balanceOf(address(line)), 0, "Line balance should be 0");
        assertEq(supportedToken1.balanceOf(lender), mintAmount, "Lender should have initial mint balance");
        
        _addCredit(address(supportedToken1), 1 ether);

        bytes32 id = line.ids(0);

        assert(id != bytes32(0));

        assertEq(
            supportedToken1.balanceOf(lender),
            mintAmount - 1 ether,
            "Lender should have initial balance less lent amount"
        );

        // test depsoitAndClose()
        vm.startPrank(borrower);
        line.borrow(id, 1 ether);
        
        line.depositAndClose();

        vm.stopPrank();

        assertEq(supportedToken1.balanceOf(lender), mintAmount - 1 ether, "Lender should not have initial balance after depositAndClose");
        assertEq(supportedToken1.balanceOf(address(line)), 1 ether, "Line should have tokens");
        
        assertEq(uint(line.status()), uint(LineLib.STATUS.REPAID), "Line not repaid");
    }

    function test_does_not_return_lender_funds_on_close() public {
        assertEq(supportedToken1.balanceOf(address(line)), 0, "Line balance should be 0");
        assertEq(supportedToken1.balanceOf(lender), mintAmount, "Lender should have initial mint balance");
         
>>>>>>> e647b7fe
        _addCredit(address(supportedToken1), 1 ether);

        bytes32 id = line.ids(0);
        assert(id != bytes32(0));

        assertEq(
            supportedToken1.balanceOf(lender),
            mintAmount - 1 ether,
            "Lender should have initial balance less lent amount"
        );

        hoax(borrower);
        line.borrow(id, 1 ether);
        assertEq(
            supportedToken1.balanceOf(borrower),
            mintAmount + 1 ether,
            "Borrower should have initial balance + loan"
        );

<<<<<<< HEAD
=======
        hoax(borrower);
        line.depositAndRepay(1 ether);
        assertEq(supportedToken1.balanceOf(lender), mintAmount - 1 ether, "Contract should have initial balance less lent amount");
        
>>>>>>> e647b7fe
        hoax(borrower);
        line.close(id);

        assertEq(supportedToken1.balanceOf(lender), mintAmount - 1 ether, "Contract should have initial balance after close");
        assertEq(supportedToken1.balanceOf(address(line)), 1 ether, "Line should not have tokens");
        assertEq(uint(line.status()), uint(LineLib.STATUS.REPAID), "Line not repaid");
    }


    function test_lender_can_still_withdraw_after_position_is_closed() public {
        assertEq(supportedToken1.balanceOf(address(line)), 0, "Line balance should be 0");
        assertEq(supportedToken1.balanceOf(lender), mintAmount, "Lender should have initial mint balance");
         
        _addCredit(address(supportedToken1), 1 ether);

        bytes32 id = line.ids(0);
        assert(id != bytes32(0));

        assertEq(
            supportedToken1.balanceOf(lender),
            mintAmount - 1 ether,
            "Lender should have initial balance less lent amount"
        );

        hoax(borrower);
        line.borrow(id, 1 ether);
        assertEq(
            supportedToken1.balanceOf(borrower),
            mintAmount + 1 ether,
            "Borrower should have initial balance + loan"
        );

        hoax(borrower);
        line.depositAndRepay(1 ether);
<<<<<<< HEAD
        assertEq(
            supportedToken1.balanceOf(lender),
            mintAmount - 1 ether,
            "Contract should have initial balance less lent amount"
        );

        hoax(lender);
        line.close(id);

        assertEq(
            supportedToken1.balanceOf(lender),
            mintAmount,
            "Contract should have initial balance after close"
        );
        assertEq(
            supportedToken1.balanceOf(address(line)),
            0,
            "Line should not have tokens"
        );
        assertEq(
            uint256(line.status()),
            uint256(LineLib.STATUS.REPAID),
            "Line not repaid"
        );
    }

    function test_accrues_and_repays_facility_fee_on_close() public {
        assertEq(
            supportedToken1.balanceOf(address(line)),
            0,
            "Line balance should be 0"
        );
        assertEq(
            supportedToken1.balanceOf(borrower),
            mintAmount,
            "Borrower should have initial mint balance"
        );
        assertEq(
            supportedToken1.balanceOf(lender),
            mintAmount,
            "Lender should have initial mint balance"
        );
=======
        assertEq(supportedToken1.balanceOf(lender), mintAmount - 1 ether, "Contract should have initial balance less lent amount");
        
        hoax(borrower);
        line.close(id);

        hoax(lender);
        line.withdraw(id, 1 ether);

        assertEq(supportedToken1.balanceOf(lender), mintAmount, "Contract should have initial balance after close");
        assertEq(supportedToken1.balanceOf(address(line)), 0, "Line should have tokens");
        assertEq(uint(line.status()), uint(LineLib.STATUS.REPAID), "Line not repaid");
    }

    function test_all_position_data_is_deleted_after_lender_withdraws_all_money() public {

        _addCredit(address(supportedToken1), 1 ether);

        bytes32 id = line.ids(0);
        
        assertEq(supportedToken1.balanceOf(lender), mintAmount - 1 ether, "Lender should have initial balance less lent amount");
        
        vm.warp(ttl-2); // TODO calculate and compare accrued IR
        
        hoax(borrower);
        line.close(id);
        
        (uint256 d,,uint256 r,uint256 i,,,address l,) = line.credits(id);
        uint256 amt = (supportedToken1.balanceOf(address(line)));

        hoax(lender);
        line.withdraw(id, d + i);

        ( uint256 d2,, uint256 r2, uint256 i2,,, address l2,) = line.credits(id);

        // lender is only var that should never be nulll/0 so is only way to check if position deleted
        assertEq(l2, address(0), "position has not been deleted");
        // assertEq(supportedToken1.balanceOf(address(line)), interest_and_principal, "Line should have tokens");
        assertEq(uint(line.status()), uint(LineLib.STATUS.REPAID), "Line not repaid");
    }

    // TODO before close, isOpen is true, after close, isOpen is false. Lender is not 0
     function test_position_data_still_exists_after_position_is_closed() public {
>>>>>>> e647b7fe

        _addCredit(address(supportedToken1), 1 ether);

        bytes32 id = line.ids(0);
<<<<<<< HEAD

        assertEq(
            supportedToken1.balanceOf(lender),
            mintAmount - 1 ether,
            "Lender should have initial balance less lent amount"
        );

        hoax(borrower);
        line.borrow(id, 1 ether);

        assertEq(
            supportedToken1.balanceOf(borrower),
            mintAmount + 1 ether,
            "Borrower should have initial balance plus borrowed amount"
        );

        hoax(borrower);
        line.depositAndRepay(1 ether);

        assertEq(
            supportedToken1.balanceOf(lender),
            mintAmount - 1 ether,
            "Lender should have initial balance after depositAndClose"
        );
=======
        
        assertEq(supportedToken1.balanceOf(lender), mintAmount - 1 ether, "Lender should have initial balance less lent amount");
        
        vm.warp(ttl-2); // TODO calculate and compare accrued IR
        
        (uint256 d,,uint256 r,uint256 i,,,address l, bool o) = line.credits(id);
        assertEq(o, true, "position is not open");
        hoax(borrower);
        line.close(id);
        (uint256 d2,,uint256 r2,uint256 i2,,,address l2, bool o2) = line.credits(id);
        console.log(o2);
        assertEq(o2, false, "position is not closed");
        assertEq(l2 != address(0),true, "lender is null");


     }

    // All interest andd debt is paid off on close


    // TODO
    function test_accrues_and_repays_facility_fee_on_close() public {
        assertEq(
            supportedToken1.balanceOf(address(line)),
            0,
            "Line balance should be 0"
        );
        assertEq(
            supportedToken1.balanceOf(borrower),
            mintAmount,
            "Borrower should have initial mint balance"
        );
        assertEq(
            supportedToken1.balanceOf(lender),
            mintAmount,
            "Lender should have initial mint balance"
        );

        _addCredit(address(supportedToken1), 1 ether);

        bytes32 id = line.ids(0);
        
        assertEq(supportedToken1.balanceOf(lender), mintAmount - 1 ether, "Lender should have initial balance less lent amount");
        
        vm.warp(ttl-2); // TODO calculate and compare accrued IR
        

        
        line.accrueInterest();
        (uint256 d, uint256 p,uint256 r,uint256 i,,,address l, bool o) = line.credits(id);

        assertGt(r, 0);
        assertEq(i, 0);
        assertEq(p, 0, "deposit has value"); // ensure facility fee
        assertGt(d, 0);
        assertTrue(o);
>>>>>>> e647b7fe

        hoax(borrower);
        line.close(id);

<<<<<<< HEAD
        assertEq(
            supportedToken1.balanceOf(lender),
            mintAmount,
            "Contract should have initial balance after close"
        );
        assertEq(
            supportedToken1.balanceOf(address(line)),
            0,
            "Line should not have tokens"
        );
        assertEq(
            uint256(line.status()),
            uint256(LineLib.STATUS.REPAID),
            "Line not repaid"
        );
=======
        (uint256 d2,,uint256 r2,uint256 i2,,,address l2, bool o2) = line.credits(id);

        assertEq(i2, r);
        assertEq(r2, 0);
        assertFalse(o2);
        
        // assertEq(supportedToken1.balanceOf(address(line)), interest_and_principal, "Line should have tokens");
        assertEq(uint(line.status()), uint(LineLib.STATUS.REPAID), "Line not repaid");
>>>>>>> e647b7fe
    }

    function test_cannot_open_credit_position_without_consent() public {
        hoax(borrower);
        line.addCredit(dRate, fRate, 1 ether, address(supportedToken1), lender);
        assertEq(
            supportedToken1.balanceOf(address(line)),
            0,
            "Line balance should be 0"
        );
        assertEq(
            supportedToken1.balanceOf(borrower),
            mintAmount,
            "borrower balance should be original"
        );
    }

    function test_cannot_borrow_from_nonexistant_position() public {
        hoax(borrower);
        line.addCredit(dRate, fRate, 1 ether, address(supportedToken1), lender);
<<<<<<< HEAD
        vm.expectRevert(ILineOfCredit.NoLiquidity.selector);
=======
        vm.expectRevert(ILineOfCredit.PositionIsClosed.selector); 
>>>>>>> e647b7fe
        hoax(borrower);
        line.borrow(bytes32(uint256(12743134)), 1 ether);
    }

    function test_cannot_withdraw_if_all_lineed_out() public {
        _addCredit(address(supportedToken1), 1 ether);
        bytes32 id = line.ids(0);
        hoax(borrower);
        line.borrow(id, 1 ether);
        vm.expectRevert(ILineOfCredit.NoLiquidity.selector);
        hoax(lender);
        line.withdraw(id, 0.1 ether);
    }

    function test_cannot_borrow_more_than_position() public {
        _addCredit(address(supportedToken1), 1 ether);
        bytes32 id = line.ids(0);
        vm.expectRevert(ILineOfCredit.NoLiquidity.selector);
        hoax(borrower);
        line.borrow(id, 100 ether);
    }

    function test_cannot_create_credit_with_tokens_unsupported_by_oracle()
        public
    {
        hoax(borrower);
        line.addCredit(
            dRate,
            fRate,
            1 ether,
            address(unsupportedToken),
            lender
        );
        vm.expectRevert("SimpleOracle: unsupported token");
        hoax(lender);
        line.addCredit(
            dRate,
            fRate,
            1 ether,
            address(unsupportedToken),
            lender
        );
    }

    function test_cannot_borrow_against_closed_position() public {
        _addCredit(address(supportedToken1), 1 ether);
        bytes32 id = line.ids(0);
        hoax(borrower);
        line.borrow(id, 1 ether);

        _addCredit(address(supportedToken2), 1 ether);
        hoax(borrower);
        line.depositAndClose();
        vm.expectRevert(ILineOfCredit.PositionIsClosed.selector);
        hoax(borrower);
        line.borrow(id, 1 ether);
    }

    function test_cannot_borrow_against_repaid_line() public {
        _addCredit(address(supportedToken1), 1 ether);
        bytes32 id = line.ids(0);
        vm.startPrank(borrower);
        line.borrow(id, 1 ether);
        line.depositAndClose();
        vm.expectRevert(ILineOfCredit.NotActive.selector);
        line.borrow(id, 1 ether);
        vm.stopPrank();
    }

    function test_cannot_manually_close_if_debt_outstanding() public {
        _addCredit(address(supportedToken1), 1 ether);
        bytes32 id = line.ids(0);
        hoax(borrower);
        line.borrow(id, 0.1 ether);
        vm.expectRevert(ILineOfCredit.CloseFailedWithPrincipal.selector);
        hoax(borrower);
        line.close(id);
    }

    function test_can_close_as_borrower() public {
        _addCredit(address(supportedToken1), 1 ether);
        bytes32 id = line.ids(0);
        hoax(borrower);
        line.borrow(id, 0.1 ether);
        vm.expectRevert(ILineOfCredit.CloseFailedWithPrincipal.selector);
        hoax(borrower);
        line.close(id);
    }

    function test_cant_close_as_lender() public {
        _addCredit(address(supportedToken1), 1 ether);
        bytes32 id = line.ids(0);
        hoax(borrower);
        line.borrow(id, 0.1 ether);
<<<<<<< HEAD

        vm.expectRevert(ILineOfCredit.CloseFailedWithPrincipal.selector);
=======
        
        vm.expectRevert(ILineOfCredit.CallerAccessDenied.selector); 
>>>>>>> e647b7fe
        hoax(lender);
        line.close(id);
    }

    function test_increase_credit_limit_with_consent() public {
        _addCredit(address(supportedToken1), 1 ether);
        bytes32 id = line.ids(0);
<<<<<<< HEAD
        (uint256 d, , , , , , ) = line.credits(id);

=======
        (uint d,,,,,,,) = line.credits(id);
        
>>>>>>> e647b7fe
        hoax(borrower);
        line.increaseCredit(id, 1 ether);
        hoax(lender);
        line.increaseCredit(id, 1 ether);
<<<<<<< HEAD
        (uint256 d2, , , , , , ) = line.credits(id);
=======
        (uint d2,,,,,,,) = line.credits(id);
>>>>>>> e647b7fe
        assertEq(d2 - d, 1 ether);
    }

    function test_cannot_increase_credit_limit_without_consent() public {
        _addCredit(address(supportedToken1), 1 ether);
        bytes32 id = line.ids(0);
<<<<<<< HEAD
        (uint256 d, , , , , , ) = line.credits(id);

=======
        (uint d,,,,,,,) = line.credits(id);
        
>>>>>>> e647b7fe
        hoax(borrower);
        line.increaseCredit(id, 1 ether);
        hoax(address(0xdebf));
        vm.expectRevert(MutualConsent.Unauthorized.selector);
        line.increaseCredit(id, 1 ether);
    }

    function test_can_update_rates_with_consent() public {
        _addCredit(address(supportedToken1), 1 ether);
        bytes32 id = line.ids(0);

        hoax(borrower);
        line.setRates(id, uint128(1 ether), uint128(1 ether));
        hoax(lender);
        line.setRates(id, uint128(1 ether), uint128(1 ether));
        (uint128 drate, uint128 frate, ) = line.interestRate().rates(id);
        assertEq(drate, uint128(1 ether));
        assertEq(frate, uint128(1 ether));
        assertGt(frate, fRate);
        assertGt(drate, dRate);
    }

    function test_cannot_update_rates_without_consent() public {
        _addCredit(address(supportedToken1), 1 ether);
        bytes32 id = line.ids(0);
        hoax(borrower);
        line.setRates(id, uint128(1 ether), uint128(1 ether));
        vm.expectRevert(MutualConsent.Unauthorized.selector);
        hoax(address(0xdebf));
        line.setRates(id, uint128(1 ether), uint128(1 ether));
    }

    function test_health_becomes_liquidatable_if_debt_past_deadline() public {
        assert(line.healthcheck() == LineLib.STATUS.ACTIVE);
        // add line otherwise no debt == passed
        _addCredit(address(supportedToken1), 1 ether);
        bytes32 id = line.ids(0);
        hoax(borrower);
        line.borrow(id, 1 ether);

        vm.warp(ttl + 1);
        assert(line.healthcheck() == LineLib.STATUS.LIQUIDATABLE);
    }

    function test_revert_if_borrowing_more_than_deposit(uint128 amount) public {
        amount = amount / 1e18;
        deal(address(supportedToken1), lender, amount);
        _addCredit(address(supportedToken1), amount);
        bytes32 id = line.ids(0);
        vm.expectRevert(ILineOfCredit.NoLiquidity.selector);
        hoax(borrower);
        line.borrow(id, amount + 1);
    }

    function test_borrow_same_as_deposit(uint128 amount) public {
        vm.assume(amount > 0);
        amount /= 1e18;
        deal(address(supportedToken1), lender, amount);
        _addCredit(address(supportedToken1), amount);
        bytes32 id = line.ids(0);
        startHoax(borrower);
        vm.expectEmit(true, true, true, true);
        emit Borrow(id, amount);
        line.borrow(id, amount);
        vm.stopPrank();
    }

    function test_revert_no_token_price() public {
        oracle.changePrice(address(supportedToken1), -1);
        vm.startPrank(borrower);
        line.addCredit(dRate, fRate, 1 ether, address(supportedToken1), lender);
        vm.stopPrank();
        vm.prank(lender);
        vm.expectRevert(CreditLib.NoTokenPrice.selector);
        line.addCredit(dRate, fRate, 1 ether, address(supportedToken1), lender);
        vm.stopPrank();
    }

    function test_can_deposit_and_repay_from_multiple_accounts(uint256 credit)
        public
    {
        vm.assume(credit >= 1 ether && credit <= mintAmount);
        _addCredit(address(supportedToken1), credit);
        bytes32 id = line.ids(0);
        hoax(borrower);
        line.borrow(id, credit);
        uint256 repayAmount = (credit * 50) / 100;

        // bob repays
        address bob = makeAddr("bob");
        deal(address(supportedToken1), bob, repayAmount);
        startHoax(bob);
        supportedToken1.approve(address(line), repayAmount);
        line.depositAndRepay(repayAmount);
        vm.stopPrank();

        // sally repays
        address sally = makeAddr("sally");
        deal(address(supportedToken1), sally, repayAmount);
        startHoax(sally);
        supportedToken1.approve(address(line), repayAmount);
        line.depositAndRepay(repayAmount);
        vm.stopPrank();

        (uint256 p, uint256 i) = line.updateOutstandingDebt();
        assertEq(p + i, 0, "Line outstanding credit should be 0");
    }

    function test_deposit_and_repay_less_than_debt_becomes_liquidatable(
        uint256 credit
    ) public {
        vm.assume(credit >= 1 ether && credit <= mintAmount);
        _addCredit(address(supportedToken1), credit);
        bytes32 id = line.ids(0);
        hoax(borrower);
        line.borrow(id, credit);

        hoax(borrower);
        line.depositAndRepay(credit - 1);

        vm.warp(line.deadline());

        assertEq(uint256(line.status()), uint256(LineLib.STATUS.ACTIVE));
        bool isSolvent = line.declareInsolvent();
        assertEq(uint256(line.status()), uint256(LineLib.STATUS.INSOLVENT));
        assertTrue(isSolvent);
    }

    function test_deposit_and_repay_debt_becomes_repaid(uint256 credit) public {
        vm.assume(credit >= 1 ether && credit <= mintAmount);
        _addCredit(address(supportedToken1), credit);
        bytes32 id = line.ids(0);
        hoax(borrower);
        line.borrow(id, credit);

        hoax(borrower);
        line.depositAndRepay(credit);

        vm.warp(line.deadline());

        hoax(borrower);
        line.close(id);
        assertEq(uint256(line.status()), uint256(LineLib.STATUS.REPAID));
    }

    // Uncomment to check gas limit threshhold for ids
    // function test_max_lenders_can_exist_before_contract_gets_bricked() public {
    //     for (uint maxPossible;; ++maxPossible) {
    //         address lender = address(uint160(maxPossible + 1));
    //         deal(lender, mintAmount);
    //         supportedToken1.mint(lender, mintAmount);

    //         vm.prank(borrower);
    //         line.addCredit(dRate, fRate, 1 ether, address(supportedToken1), lender);

    //         vm.startPrank(lender);
    //         supportedToken1.approve(address(line), MAX_INT);
    //         bytes32 id = line.addCredit(dRate, fRate, 1 ether, address(supportedToken1), lender);
    //         vm.stopPrank();

    //         vm.prank(borrower);
    //         try line.borrow(id, 1 ether) { //_sortQ forces array op
    //             emit log_named_bytes32('id', id);
    //         } catch {
    //             // position limit met
    //             emit log_named_uint('MAX LENDERS', maxPossible);
    //             return;
    //         }
    //     }
    // }

    function test_can_accrue_interest_after_deadline() public {
        _addCredit(address(supportedToken1), 1 ether);
        bytes32 id = line.ids(0);
        hoax(borrower);
        line.borrow(id, 1 ether);
<<<<<<< HEAD
        (, , uint256 interestAccruedBefore, , , , ) = line.credits(id);
=======
        (,,uint interestAccruedBefore,,,,,) = line.credits(id);
>>>>>>> e647b7fe

        vm.warp(ttl + 10 days);
        // accrue interest can be called after deadline
        line.accrueInterest();

        // check that accrued interest is saved to line credits
<<<<<<< HEAD
        (, , uint256 interestAccruedAfter, , , , ) = line.credits(id);
=======
        (,,uint interestAccruedAfter,,,,,) = line.credits(id);
>>>>>>> e647b7fe
        assertGt(interestAccruedAfter, interestAccruedBefore);
    }


}<|MERGE_RESOLUTION|>--- conflicted
+++ resolved
@@ -122,8 +122,6 @@
         }
 
         return tokens;
-<<<<<<< HEAD
-=======
     }
 
     function test_isOpen_false_on_create() public {
@@ -132,7 +130,6 @@
         (,,,,,,, bool d) = line.credits(id);
         console.log(d);
         assertEq(d, true);
->>>>>>> e647b7fe
     }
 
     function test_positions_move_in_queue_of_2() public {
@@ -161,7 +158,6 @@
         assertEq(line.ids(1), id2);
         hoax(borrower);
         line.borrow(id2, 1 ether);
-<<<<<<< HEAD
 
         assertEq(line.ids(0), id2);
         assertEq(line.ids(1), id);
@@ -169,174 +165,6 @@
         line.depositAndClose();
 
         assertEq(line.ids(0), id);
-    }
-
-    function test_positions_move_in_queue_of_4_random_active_line() public {
-        address[] memory tokens = setupQueueTest(2);
-        address token3 = tokens[0];
-        address token4 = tokens[1];
-
-        vm.startPrank(borrower);
-        line.addCredit(dRate, fRate, 1 ether, address(supportedToken1), lender);
-        line.addCredit(dRate, fRate, 1 ether, address(supportedToken2), lender);
-        line.addCredit(dRate, fRate, 1 ether, address(token3), lender);
-        line.addCredit(dRate, fRate, 1 ether, address(token4), lender);
-        vm.stopPrank();
-
-        vm.startPrank(lender);
-        bytes32 id = line.addCredit(
-            dRate,
-            fRate,
-            1 ether,
-            address(supportedToken1),
-            lender
-        );
-        bytes32 id2 = line.addCredit(
-            dRate,
-            fRate,
-            1 ether,
-            address(supportedToken2),
-            lender
-        );
-        bytes32 id3 = line.addCredit(
-            dRate,
-            fRate,
-            1 ether,
-            address(token3),
-            lender
-        );
-        bytes32 id4 = line.addCredit(
-            dRate,
-            fRate,
-            1 ether,
-            address(token4),
-            lender
-        );
-        vm.stopPrank();
-
-        assertEq(line.ids(0), id);
-        assertEq(line.ids(1), id2);
-        assertEq(line.ids(2), id3);
-        assertEq(line.ids(3), id4);
-
-        hoax(borrower);
-        line.borrow(id2, 1 ether);
-
-        assertEq(line.ids(0), id2);
-        assertEq(line.ids(1), id);
-        assertEq(line.ids(2), id3);
-        assertEq(line.ids(3), id4);
-        hoax(borrower);
-
-        line.borrow(id4, 1 ether);
-
-        assertEq(line.ids(0), id2);
-        assertEq(line.ids(1), id4);
-        assertEq(line.ids(2), id3);
-        assertEq(line.ids(3), id); // id switches with id4, not just pushed one step back in queue
-        hoax(borrower);
-        line.depositAndClose();
-
-        assertEq(line.ids(0), id4);
-        assertEq(line.ids(1), id3);
-        assertEq(line.ids(2), id);
-    }
-
-    // check that only borrowing from the last possible id will still sort queue properly
-    // testing for bug in code where _i is initialized at 0 and never gets updated causing position to go to first position in repayment queue
-    function test_positions_move_in_queue_of_4_only_last() public {
-        vm.prank(borrower);
-        line.addCredit(dRate, fRate, 1 ether, address(supportedToken1), lender);
-        vm.prank(lender);
-        bytes32 id = line.addCredit(
-            dRate,
-            fRate,
-            1 ether,
-            address(supportedToken1),
-            lender
-        );
-        vm.prank(borrower);
-        line.addCredit(dRate, fRate, 1 ether, address(supportedToken2), lender);
-        vm.prank(lender);
-        bytes32 id2 = line.addCredit(
-            dRate,
-            fRate,
-            1 ether,
-            address(supportedToken2),
-            lender
-        );
-
-        address[] memory tokens = setupQueueTest(2);
-        address token3 = tokens[0];
-        address token4 = tokens[1];
-
-        vm.prank(borrower);
-        line.addCredit(dRate, fRate, 1 ether, address(token3), lender);
-        vm.prank(lender);
-        bytes32 id3 = line.addCredit(
-            dRate,
-            fRate,
-            1 ether,
-            address(token3),
-            lender
-        );
-
-        vm.prank(borrower);
-        line.addCredit(dRate, fRate, 1 ether, address(token4), lender);
-        vm.prank(lender);
-        bytes32 id4 = line.addCredit(
-            dRate,
-            fRate,
-            1 ether,
-            address(token4),
-            lender
-        );
-
-        assertEq(line.ids(0), id);
-        assertEq(line.ids(1), id2);
-        assertEq(line.ids(2), id3);
-        assertEq(line.ids(3), id4);
-
-        vm.prank(borrower);
-
-        line.borrow(id4, 1 ether);
-
-        assertEq(line.ids(0), id4);
-        assertEq(line.ids(1), id2);
-        assertEq(line.ids(2), id3);
-        assertEq(line.ids(3), id);
-
-        vm.prank(borrower);
-        line.borrow(id, 1 ether);
-
-        assertEq(line.ids(0), id4);
-        assertEq(line.ids(1), id);
-        assertEq(line.ids(2), id3);
-        assertEq(line.ids(3), id2); // id switches with id4, not just pushed one step back in queue
-
-        vm.prank(borrower);
-        line.depositAndRepay(1 wei);
-
-        assertEq(line.ids(0), id4);
-        assertEq(line.ids(1), id);
-        assertEq(line.ids(2), id3);
-        assertEq(line.ids(3), id2);
-
-        vm.prank(borrower);
-        line.depositAndClose();
-
-        assertEq(line.ids(0), id);
-        assertEq(line.ids(1), id3);
-        assertEq(line.ids(2), id2);
-=======
-
-        assertEq(line.ids(0), id2);
-        assertEq(line.ids(1), id);
-        hoax(borrower);
-        line.depositAndClose();
-
-        assertEq(line.ids(0), id);
->>>>>>> e647b7fe
     }
 
     // init
@@ -389,9 +217,9 @@
             mintAmount - 1 ether,
             "Contract should have initial mint balance minus 1e18"
         );
-<<<<<<< HEAD
-    }
-
+    }
+
+    // TODO take out with native ETH removal
     function test_can_add_credit_position_and_refund_excess_eth() public {
         assertEq(
             supportedToken1.balanceOf(address(line)),
@@ -429,8 +257,6 @@
             1 ether,
             "Line balance should be 1e18"
         );
-=======
->>>>>>> e647b7fe
     }
 
 
@@ -672,19 +498,10 @@
         );
         hoax(borrower);
         line.depositAndClose();
-<<<<<<< HEAD
-        assertEq(
-            supportedToken1.balanceOf(address(line)),
-            0,
-            "Tokens should be sent back to lender"
-        );
-        (uint256 p, uint256 i) = line.updateOutstandingDebt();
-=======
         assertEq(supportedToken1.balanceOf(address(line)), 1 ether, "Tokens should not be sent back to lender");
         (,,,,,,, bool d) = line.credits(id);
         assertEq(d, false);
         (uint p, uint i) = line.updateOutstandingDebt();
->>>>>>> e647b7fe
         assertEq(p + i, 0, "Line outstanding credit should be 0");
     }
 
@@ -721,75 +538,6 @@
         );
     }
 
-<<<<<<< HEAD
-    function test_return_lender_funds_on_deposit_and_close() public {
-        assertEq(
-            supportedToken1.balanceOf(address(line)),
-            0,
-            "Line balance should be 0"
-        );
-        assertEq(
-            supportedToken1.balanceOf(lender),
-            mintAmount,
-            "Lender should have initial mint balance"
-        );
-
-        _addCredit(address(supportedToken1), 1 ether);
-
-        bytes32 id = line.ids(0);
-
-        assert(id != bytes32(0));
-
-        assertEq(
-            supportedToken1.balanceOf(lender),
-            mintAmount - 1 ether,
-            "Lender should have initial balance less lent amount"
-        );
-
-        // test depsoitAndClose()
-        hoax(borrower);
-        line.borrow(id, 1 ether);
-
-        assertEq(
-            supportedToken1.balanceOf(borrower),
-            mintAmount + 1 ether,
-            "Borrower should have initial balance + loan"
-        );
-
-        hoax(borrower);
-        line.depositAndClose();
-
-        assertEq(
-            supportedToken1.balanceOf(lender),
-            mintAmount,
-            "Lender should have initial balance after depositAndClose"
-        );
-        assertEq(
-            supportedToken1.balanceOf(address(line)),
-            0,
-            "Line should not have tokens"
-        );
-
-        assertEq(
-            uint256(line.status()),
-            uint256(LineLib.STATUS.REPAID),
-            "Line not repaid"
-        );
-    }
-
-    function test_return_lender_funds_on_close() public {
-        assertEq(
-            supportedToken1.balanceOf(address(line)),
-            0,
-            "Line balance should be 0"
-        );
-        assertEq(
-            supportedToken1.balanceOf(lender),
-            mintAmount,
-            "Lender should have initial mint balance"
-        );
-
-=======
     function test_does_not_return_lender_funds_on_deposit_and_close() public {
         assertEq(supportedToken1.balanceOf(address(line)), 0, "Line balance should be 0");
         assertEq(supportedToken1.balanceOf(lender), mintAmount, "Lender should have initial mint balance");
@@ -824,7 +572,6 @@
         assertEq(supportedToken1.balanceOf(address(line)), 0, "Line balance should be 0");
         assertEq(supportedToken1.balanceOf(lender), mintAmount, "Lender should have initial mint balance");
          
->>>>>>> e647b7fe
         _addCredit(address(supportedToken1), 1 ether);
 
         bytes32 id = line.ids(0);
@@ -844,13 +591,10 @@
             "Borrower should have initial balance + loan"
         );
 
-<<<<<<< HEAD
-=======
         hoax(borrower);
         line.depositAndRepay(1 ether);
         assertEq(supportedToken1.balanceOf(lender), mintAmount - 1 ether, "Contract should have initial balance less lent amount");
         
->>>>>>> e647b7fe
         hoax(borrower);
         line.close(id);
 
@@ -885,50 +629,6 @@
 
         hoax(borrower);
         line.depositAndRepay(1 ether);
-<<<<<<< HEAD
-        assertEq(
-            supportedToken1.balanceOf(lender),
-            mintAmount - 1 ether,
-            "Contract should have initial balance less lent amount"
-        );
-
-        hoax(lender);
-        line.close(id);
-
-        assertEq(
-            supportedToken1.balanceOf(lender),
-            mintAmount,
-            "Contract should have initial balance after close"
-        );
-        assertEq(
-            supportedToken1.balanceOf(address(line)),
-            0,
-            "Line should not have tokens"
-        );
-        assertEq(
-            uint256(line.status()),
-            uint256(LineLib.STATUS.REPAID),
-            "Line not repaid"
-        );
-    }
-
-    function test_accrues_and_repays_facility_fee_on_close() public {
-        assertEq(
-            supportedToken1.balanceOf(address(line)),
-            0,
-            "Line balance should be 0"
-        );
-        assertEq(
-            supportedToken1.balanceOf(borrower),
-            mintAmount,
-            "Borrower should have initial mint balance"
-        );
-        assertEq(
-            supportedToken1.balanceOf(lender),
-            mintAmount,
-            "Lender should have initial mint balance"
-        );
-=======
         assertEq(supportedToken1.balanceOf(lender), mintAmount - 1 ether, "Contract should have initial balance less lent amount");
         
         hoax(borrower);
@@ -971,37 +671,10 @@
 
     // TODO before close, isOpen is true, after close, isOpen is false. Lender is not 0
      function test_position_data_still_exists_after_position_is_closed() public {
->>>>>>> e647b7fe
-
-        _addCredit(address(supportedToken1), 1 ether);
-
-        bytes32 id = line.ids(0);
-<<<<<<< HEAD
-
-        assertEq(
-            supportedToken1.balanceOf(lender),
-            mintAmount - 1 ether,
-            "Lender should have initial balance less lent amount"
-        );
-
-        hoax(borrower);
-        line.borrow(id, 1 ether);
-
-        assertEq(
-            supportedToken1.balanceOf(borrower),
-            mintAmount + 1 ether,
-            "Borrower should have initial balance plus borrowed amount"
-        );
-
-        hoax(borrower);
-        line.depositAndRepay(1 ether);
-
-        assertEq(
-            supportedToken1.balanceOf(lender),
-            mintAmount - 1 ether,
-            "Lender should have initial balance after depositAndClose"
-        );
-=======
+
+        _addCredit(address(supportedToken1), 1 ether);
+
+        bytes32 id = line.ids(0);
         
         assertEq(supportedToken1.balanceOf(lender), mintAmount - 1 ether, "Lender should have initial balance less lent amount");
         
@@ -1015,8 +688,6 @@
         console.log(o2);
         assertEq(o2, false, "position is not closed");
         assertEq(l2 != address(0),true, "lender is null");
-
-
      }
 
     // All interest andd debt is paid off on close
@@ -1058,28 +729,10 @@
         assertEq(p, 0, "deposit has value"); // ensure facility fee
         assertGt(d, 0);
         assertTrue(o);
->>>>>>> e647b7fe
 
         hoax(borrower);
         line.close(id);
 
-<<<<<<< HEAD
-        assertEq(
-            supportedToken1.balanceOf(lender),
-            mintAmount,
-            "Contract should have initial balance after close"
-        );
-        assertEq(
-            supportedToken1.balanceOf(address(line)),
-            0,
-            "Line should not have tokens"
-        );
-        assertEq(
-            uint256(line.status()),
-            uint256(LineLib.STATUS.REPAID),
-            "Line not repaid"
-        );
-=======
         (uint256 d2,,uint256 r2,uint256 i2,,,address l2, bool o2) = line.credits(id);
 
         assertEq(i2, r);
@@ -1088,7 +741,6 @@
         
         // assertEq(supportedToken1.balanceOf(address(line)), interest_and_principal, "Line should have tokens");
         assertEq(uint(line.status()), uint(LineLib.STATUS.REPAID), "Line not repaid");
->>>>>>> e647b7fe
     }
 
     function test_cannot_open_credit_position_without_consent() public {
@@ -1109,11 +761,7 @@
     function test_cannot_borrow_from_nonexistant_position() public {
         hoax(borrower);
         line.addCredit(dRate, fRate, 1 ether, address(supportedToken1), lender);
-<<<<<<< HEAD
-        vm.expectRevert(ILineOfCredit.NoLiquidity.selector);
-=======
         vm.expectRevert(ILineOfCredit.PositionIsClosed.selector); 
->>>>>>> e647b7fe
         hoax(borrower);
         line.borrow(bytes32(uint256(12743134)), 1 ether);
     }
@@ -1208,13 +856,8 @@
         bytes32 id = line.ids(0);
         hoax(borrower);
         line.borrow(id, 0.1 ether);
-<<<<<<< HEAD
-
-        vm.expectRevert(ILineOfCredit.CloseFailedWithPrincipal.selector);
-=======
         
         vm.expectRevert(ILineOfCredit.CallerAccessDenied.selector); 
->>>>>>> e647b7fe
         hoax(lender);
         line.close(id);
     }
@@ -1222,35 +865,21 @@
     function test_increase_credit_limit_with_consent() public {
         _addCredit(address(supportedToken1), 1 ether);
         bytes32 id = line.ids(0);
-<<<<<<< HEAD
-        (uint256 d, , , , , , ) = line.credits(id);
-
-=======
         (uint d,,,,,,,) = line.credits(id);
         
->>>>>>> e647b7fe
         hoax(borrower);
         line.increaseCredit(id, 1 ether);
         hoax(lender);
         line.increaseCredit(id, 1 ether);
-<<<<<<< HEAD
-        (uint256 d2, , , , , , ) = line.credits(id);
-=======
         (uint d2,,,,,,,) = line.credits(id);
->>>>>>> e647b7fe
         assertEq(d2 - d, 1 ether);
     }
 
     function test_cannot_increase_credit_limit_without_consent() public {
         _addCredit(address(supportedToken1), 1 ether);
         bytes32 id = line.ids(0);
-<<<<<<< HEAD
-        (uint256 d, , , , , , ) = line.credits(id);
-
-=======
         (uint d,,,,,,,) = line.credits(id);
         
->>>>>>> e647b7fe
         hoax(borrower);
         line.increaseCredit(id, 1 ether);
         hoax(address(0xdebf));
@@ -1427,22 +1056,14 @@
         bytes32 id = line.ids(0);
         hoax(borrower);
         line.borrow(id, 1 ether);
-<<<<<<< HEAD
-        (, , uint256 interestAccruedBefore, , , , ) = line.credits(id);
-=======
         (,,uint interestAccruedBefore,,,,,) = line.credits(id);
->>>>>>> e647b7fe
 
         vm.warp(ttl + 10 days);
         // accrue interest can be called after deadline
         line.accrueInterest();
 
         // check that accrued interest is saved to line credits
-<<<<<<< HEAD
-        (, , uint256 interestAccruedAfter, , , , ) = line.credits(id);
-=======
         (,,uint interestAccruedAfter,,,,,) = line.credits(id);
->>>>>>> e647b7fe
         assertGt(interestAccruedAfter, interestAccruedBefore);
     }
 
