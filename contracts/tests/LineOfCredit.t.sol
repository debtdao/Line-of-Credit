pragma solidity ^0.8.9;

import "forge-std/Test.sol";
import {Denominations} from "chainlink/Denominations.sol";
import {IERC20} from "openzeppelin/token/ERC20/IERC20.sol";
import {SafeERC20} from "openzeppelin/token/ERC20/utils/SafeERC20.sol";

import {LineLib} from "../utils/LineLib.sol";
import {CreditLib} from "../utils/CreditLib.sol";
import {CreditListLib} from "../utils/CreditListLib.sol";
import {MutualConsent} from "../utils/MutualConsent.sol";
import {LineOfCredit} from "../modules/credit/LineOfCredit.sol";
import {IOracle} from "../interfaces/IOracle.sol";
import {ILineOfCredit} from "../interfaces/ILineOfCredit.sol";
import {RevenueToken} from "../mock/RevenueToken.sol";
import {SimpleOracle} from "../mock/SimpleOracle.sol";

interface Events {
    event Borrow(bytes32 indexed id, uint256 indexed amount);
    event MutualConsentRegistered(
        bytes32 _consentHash
    );
    event MutualConsentRevoked(bytes32 _toRevoke);
    event SetRates(
        bytes32 indexed id,
        uint128 indexed dRate,
        uint128 indexed fRate
    );
}

contract LineTest is Test, Events {
    SimpleOracle oracle;
    address borrower;
    address arbiter;
    address lender;
    uint256 ttl = 150 days;
    RevenueToken supportedToken1;
    RevenueToken supportedToken2;
    RevenueToken unsupportedToken;
    LineOfCredit line;
    uint256 mintAmount = 100 ether;
    uint256 MAX_INT =
        115792089237316195423570985008687907853269984665640564039457584007913129639935;
    uint256 minCollateralRatio = 1 ether; // 100%
    uint128 dRate = 100;
    uint128 fRate = 1;

    function setUp() public {
        borrower = address(10);
        arbiter = address(this);
        lender = address(20);

        supportedToken1 = new RevenueToken();
        supportedToken2 = new RevenueToken();
        unsupportedToken = new RevenueToken();

<<<<<<< HEAD

        oracle = new SimpleOracle(address(supportedToken1), address(supportedToken2));
=======
        oracle = new SimpleOracle(
            address(supportedToken1),
            address(supportedToken2)
        );
>>>>>>> d5e523a2

        line = new LineOfCredit(address(oracle), arbiter, borrower, ttl);
        assertEq(uint256(line.init()), uint256(LineLib.STATUS.ACTIVE));
        _mintAndApprove();
    }

    function _mintAndApprove() internal {
        deal(lender, mintAmount);

        supportedToken1.mint(borrower, mintAmount);
        supportedToken1.mint(lender, mintAmount);
        supportedToken2.mint(borrower, mintAmount);
        supportedToken2.mint(lender, mintAmount);
        unsupportedToken.mint(borrower, mintAmount);
        unsupportedToken.mint(lender, mintAmount);

        vm.startPrank(borrower);
        supportedToken1.approve(address(line), MAX_INT);
        supportedToken2.approve(address(line), MAX_INT);
        unsupportedToken.approve(address(line), MAX_INT);
        vm.stopPrank();

        vm.startPrank(lender);
        supportedToken1.approve(address(line), MAX_INT);
        supportedToken2.approve(address(line), MAX_INT);
        unsupportedToken.approve(address(line), MAX_INT);
        vm.stopPrank();
    }

    function _addCredit(address token, uint256 amount) public {
        vm.startPrank(borrower);
        line.addCredit(dRate, fRate, amount, token, lender);
        vm.stopPrank();
        vm.startPrank(lender);
        vm.expectEmit(false, true, true, false);
        emit Events.SetRates(bytes32(0), dRate, fRate);
        line.addCredit(dRate, fRate, amount, token, lender);
        vm.stopPrank();
    }

    function setupQueueTest(uint256 amount)
        internal
        returns (address[] memory)
    {
        address[] memory tokens = new address[](amount);
        // generate token for simulating different repayment flows
        for (uint256 i = 0; i < amount; i++) {
            RevenueToken token = new RevenueToken();
            tokens[i] = address(token);

            token.mint(lender, mintAmount);
            token.mint(borrower, mintAmount);

            hoax(lender);
            token.approve(address(line), mintAmount);
            hoax(borrower);
            token.approve(address(line), mintAmount);

            oracle.changePrice(address(token), 1 ether);

            // add collateral for each token so we can borrow it during tests
        }

        return tokens;
    }

    function test_isOpen_false_on_create() public {
        _addCredit(address(supportedToken1), 1 ether);
        bytes32 id = line.ids(0);
        (,,,,,,, bool d) = line.credits(id);
        console.log(d);
        assertEq(d, true);
    }

    function test_positions_move_in_queue_of_2() public {
        hoax(borrower);
        line.addCredit(dRate, fRate, 1 ether, address(supportedToken1), lender);
        hoax(lender);
        bytes32 id = line.addCredit(
            dRate,
            fRate,
            1 ether,
            address(supportedToken1),
            lender
        );
        hoax(borrower);
        line.addCredit(dRate, fRate, 1 ether, address(supportedToken2), lender);
        hoax(lender);
        bytes32 id2 = line.addCredit(
            dRate,
            fRate,
            1 ether,
            address(supportedToken2),
            lender
        );

        assertEq(line.ids(0), id);
        assertEq(line.ids(1), id2);
        hoax(borrower);
        line.borrow(id2, 1 ether);

        assertEq(line.ids(0), id2);
        assertEq(line.ids(1), id);
        hoax(borrower);
        line.depositAndClose();

        assertEq(line.ids(0), id);
    }

    function test_positions_move_in_queue_of_4_random_active_line() public {
        address[] memory tokens = setupQueueTest(2);
        address token3 = tokens[0];
        address token4 = tokens[1];

        vm.startPrank(borrower);
        line.addCredit(dRate, fRate, 1 ether, address(supportedToken1), lender);
        line.addCredit(dRate, fRate, 1 ether, address(supportedToken2), lender);
        line.addCredit(dRate, fRate, 1 ether, address(token3), lender);
        line.addCredit(dRate, fRate, 1 ether, address(token4), lender);
        vm.stopPrank();

        vm.startPrank(lender);
        bytes32 id = line.addCredit(
            dRate,
            fRate,
            1 ether,
            address(supportedToken1),
            lender
        );
        bytes32 id2 = line.addCredit(
            dRate,
            fRate,
            1 ether,
            address(supportedToken2),
            lender
        );
        bytes32 id3 = line.addCredit(
            dRate,
            fRate,
            1 ether,
            address(token3),
            lender
        );
        bytes32 id4 = line.addCredit(
            dRate,
            fRate,
            1 ether,
            address(token4),
            lender
        );
        vm.stopPrank();

        assertEq(line.ids(0), id);
        assertEq(line.ids(1), id2);
        assertEq(line.ids(2), id3);
        assertEq(line.ids(3), id4);

        hoax(borrower);
        line.borrow(id2, 1 ether);

        assertEq(line.ids(0), id2);
        assertEq(line.ids(1), id);
        assertEq(line.ids(2), id3);
        assertEq(line.ids(3), id4);
        hoax(borrower);

        line.borrow(id4, 1 ether);

        assertEq(line.ids(0), id2);
        assertEq(line.ids(1), id4);
        assertEq(line.ids(2), id3);
        assertEq(line.ids(3), id); // id switches with id4, not just pushed one step back in queue
        hoax(borrower);
        line.depositAndClose();

        assertEq(line.ids(0), id4);
        assertEq(line.ids(1), id3);
        assertEq(line.ids(2), id);
    }

    // check that only borrowing from the last possible id will still sort queue properly
    // testing for bug in code where _i is initialized at 0 and never gets updated causing position to go to first position in repayment queue
    function test_positions_move_in_queue_of_4_only_last() public {
        vm.prank(borrower);
        line.addCredit(dRate, fRate, 1 ether, address(supportedToken1), lender);
        vm.prank(lender);
        bytes32 id = line.addCredit(
            dRate,
            fRate,
            1 ether,
            address(supportedToken1),
            lender
        );
        vm.prank(borrower);
        line.addCredit(dRate, fRate, 1 ether, address(supportedToken2), lender);
        vm.prank(lender);
        bytes32 id2 = line.addCredit(
            dRate,
            fRate,
            1 ether,
            address(supportedToken2),
            lender
        );

        address[] memory tokens = setupQueueTest(2);
        address token3 = tokens[0];
        address token4 = tokens[1];

        vm.prank(borrower);
        line.addCredit(dRate, fRate, 1 ether, address(token3), lender);
        vm.prank(lender);
        bytes32 id3 = line.addCredit(
            dRate,
            fRate,
            1 ether,
            address(token3),
            lender
        );

        vm.prank(borrower);
        line.addCredit(dRate, fRate, 1 ether, address(token4), lender);
        vm.prank(lender);
        bytes32 id4 = line.addCredit(
            dRate,
            fRate,
            1 ether,
            address(token4),
            lender
        );

        assertEq(line.ids(0), id);
        assertEq(line.ids(1), id2);
        assertEq(line.ids(2), id3);
        assertEq(line.ids(3), id4);

        vm.prank(borrower);

        line.borrow(id4, 1 ether);

        assertEq(line.ids(0), id4);
        assertEq(line.ids(1), id2);
        assertEq(line.ids(2), id3);
        assertEq(line.ids(3), id);

        vm.prank(borrower);
        line.borrow(id, 1 ether);

        assertEq(line.ids(0), id4);
        assertEq(line.ids(1), id);
        assertEq(line.ids(2), id3);
        assertEq(line.ids(3), id2); // id switches with id4, not just pushed one step back in queue

        vm.prank(borrower);
        line.depositAndRepay(1 wei);

        assertEq(line.ids(0), id4);
        assertEq(line.ids(1), id);
        assertEq(line.ids(2), id3);
        assertEq(line.ids(3), id2);

        vm.prank(borrower);
        line.depositAndClose();

        assertEq(line.ids(0), id);
        assertEq(line.ids(1), id3);
        assertEq(line.ids(2), id2);
    }

    // init

    function test_line_cant_init_after_init() public {
        vm.expectRevert(ILineOfCredit.AlreadyInitialized.selector);
        line.init();
    }

    function test_line_is_active_after_initializing() public {
        assertEq(uint256(line.healthcheck()), uint256(LineLib.STATUS.ACTIVE));
    }

    function test_line_is_uninitilized_on_deployment() public {
        LineOfCredit l = new LineOfCredit(
            address(oracle),
            arbiter,
            borrower,
            ttl
        );

        assertEq(uint256(l.status()), uint256(LineLib.STATUS.UNINITIALIZED));
    }

    // borrow/lend

    function test_can_add_credit_position() public {
        assertEq(
            supportedToken1.balanceOf(address(line)),
            0,
            "Line balance should be 0"
        );
        assertEq(
            supportedToken1.balanceOf(lender),
            mintAmount,
            "Contract should have initial mint balance"
        );

        _addCredit(address(supportedToken1), 1 ether);
        bytes32 id = line.ids(0);

        assert(id != bytes32(0));
        assertEq(
            supportedToken1.balanceOf(address(line)),
            1 ether,
            "Line balance should be 1e18"
        );
        assertEq(
            supportedToken1.balanceOf(lender),
            mintAmount - 1 ether,
            "Contract should have initial mint balance minus 1e18"
        );
    }



    function test_can_add_credit_position_ETH() public {
        assertEq(address(line).balance, 0, "Line balance should be 0");
        assertEq(
            lender.balance,
            mintAmount,
            "lender should have initial mint balance"
        );
        console.log(lender.balance);
        hoax(borrower);
        line.addCredit(dRate, fRate, 1 ether, Denominations.ETH, lender);

        vm.startPrank(lender);
        line.addCredit{value: 1 ether}(
            dRate,
            fRate,
            1 ether,
            Denominations.ETH,
            lender
        );
        vm.stopPrank();
        console.log(lender.balance);
        bytes32 id = line.ids(0);
        assert(id != bytes32(0));
        assertEq(address(line).balance, 1 ether, "Line balance should be 1e18");
        assertEq(
            lender.balance,
            mintAmount - 1 ether,
            "Lender should have initial mint balance minus 1e18"
        );
    }

    function test_can_borrow_within_credit_limit(uint256 amount) public {
        vm.assume(amount >= 1 ether && amount <= mintAmount);

        _addCredit(address(supportedToken1), amount);
        assertEq(
            supportedToken1.balanceOf(lender),
            mintAmount - amount,
            "Contract should have initial mint balance minus 1e18"
        );
        bytes32 id = line.ids(0);

        assertEq(
            supportedToken1.balanceOf(address(line)),
            amount,
            "Line balance should be 1e18"
        );

        hoax(borrower);
        line.borrow(id, amount);
        assertEq(
            supportedToken1.balanceOf(address(line)),
            0,
            "Line balance should be 0"
        );
        assertEq(
            supportedToken1.balanceOf(borrower),
            mintAmount + amount,
            "Contract should have initial mint balance"
        );
        int256 prc = oracle.getLatestAnswer(address(supportedToken1));
        uint256 tokenPriceOneUnit = prc < 0 ? 0 : uint256(prc);
        (uint256 p, ) = line.updateOutstandingDebt();
        assertEq(
            p,
            (tokenPriceOneUnit * amount) / 1e18,
            "Principal should be set as one full unit price in USD"
        );
    }

    function test_can_borrow_ETH(uint128 amount) public {
        vm.assume(amount >= 1 ether && amount <= mintAmount);

        vm.startPrank(borrower);
        line.addCredit(dRate, fRate, amount, Denominations.ETH, lender);
        vm.stopPrank();
        vm.startPrank(lender);
        line.addCredit{value: amount}(
            dRate,
            fRate,
            amount,
            Denominations.ETH,
            lender
        );
        vm.stopPrank();
        bytes32 id = line.ids(0);
        assert(id != bytes32(0));
        assertEq(
            address(line).balance,
            amount,
            "Line balance amount should be correct"
        );
        assertEq(
            lender.balance,
            mintAmount - amount,
            "Contract should have initial mint balance minus 1e18"
        );

        uint256 borrowAmount = (amount * 25) / 1000;
        vm.startPrank(borrower);
        line.borrow(id, borrowAmount);
        vm.stopPrank();
        assertEq(
            address(line).balance,
            amount - borrowAmount,
            "Line balance should be 0"
        );
        assertEq(
            borrower.balance,
            borrowAmount,
            "Borrower should have initial mint balance"
        );

        int256 prc = oracle.getLatestAnswer(Denominations.ETH);
        uint256 tokenPriceOneUnit = prc < 0 ? 0 : uint256(prc);
        (uint256 p, ) = line.updateOutstandingDebt();
        assertEq(
            p,
            (borrowAmount * tokenPriceOneUnit) / 1e18,
            "Principal should be set as one full unit price in USD"
        );
    }

    function test_can_manually_close_if_no_outstanding_credit() public {
        _addCredit(address(supportedToken1), 1 ether);
        bytes32 id = line.ids(0);
        hoax(borrower);
        line.borrow(id, 1 ether);
        hoax(borrower);
        line.depositAndRepay(1 ether);
        (uint256 p, uint256 i) = line.updateOutstandingDebt();
        assertEq(p + i, 0, "Line outstanding credit should be 0");
        hoax(borrower);
        line.close(id);
    }

    function test_can_repay_line() public {
        int256 prc = oracle.getLatestAnswer(address(supportedToken1));
        uint256 tokenPriceOneUnit = prc < 0 ? 0 : uint256(prc);

        _addCredit(address(supportedToken1), 1 ether);
        bytes32 id = line.ids(0);
        hoax(borrower);
        line.borrow(id, 1 ether);
        (uint256 p, uint256 i) = line.updateOutstandingDebt();
        assertEq(
            p + i,
            tokenPriceOneUnit,
            "Line outstanding credit should be set as one full unit price in USD"
        );
        assertEq(
            p,
            tokenPriceOneUnit,
            "Principal should be set as one full unit price in USD"
        );
        assertEq(i, 0, "No interest should have been accrued");
        hoax(borrower);
        line.depositAndRepay(1 ether);
        (uint256 p2, uint256 i2) = line.updateOutstandingDebt();
        assertEq(p2 + i2, 0, "Line outstanding credit should be 0");
        assertEq(p2, 0, "Principle should be 0");
        assertEq(i2, 0, "No interest should have been accrued");
    }

    function test_can_repay_part_of_line() public {
        int256 prc = oracle.getLatestAnswer(address(supportedToken1));
        uint256 tokenPriceOneUnit = prc < 0 ? 0 : uint256(prc);
        _addCredit(address(supportedToken1), 1 ether);
        bytes32 id = line.ids(0);
        hoax(borrower);
        line.borrow(id, 1 ether);
        hoax(borrower);
        line.depositAndRepay(0.5 ether);
        (uint256 p, uint256 i) = line.updateOutstandingDebt();
        assertEq(
            p + i,
            tokenPriceOneUnit / 2,
            "Line outstanding credit should be set as half of one full unit price in USD"
        );
        assertEq(
            p,
            tokenPriceOneUnit / 2,
            "Principal should be set as half of one full unit price in USD"
        );
        assertEq(i, 0, "No interest should have been accrued");
    }

    function test_can_repay_one_credit_and_keep_another() public {
        int256 prc = oracle.getLatestAnswer(address(supportedToken2));
        uint256 tokenPriceOneUnit = prc < 0 ? 0 : uint256(prc);
        _addCredit(address(supportedToken1), 1 ether);
        bytes32 id = line.ids(0);
        hoax(borrower);
        line.borrow(id, 1 ether);
        hoax(borrower);
        line.depositAndRepay(1 ether);

        _addCredit(address(supportedToken2), 1 ether);
        bytes32 id2 = line.ids(1);
        hoax(borrower);
        line.borrow(id2, 1 ether);
        (uint256 p, uint256 i) = line.updateOutstandingDebt();
        assertEq(
            p + i,
            tokenPriceOneUnit,
            "Line outstanding credit should be set as one full unit price in USD"
        );
        assertEq(
            p,
            tokenPriceOneUnit,
            "Principal should be set as one full unit price in USD"
        );
        assertEq(i, 0, "No interest should have been accrued");
    }

    function test_can_deposit_and_close_position() public {
        _addCredit(address(supportedToken1), 1 ether);
        bytes32 id = line.ids(0);
        assertEq(
            supportedToken1.balanceOf(address(line)),
            1 ether,
            "Line balance should be 1e18"
        );
        hoax(borrower);
        line.borrow(id, 1 ether);
        assertEq(
            supportedToken1.balanceOf(address(line)),
            0,
            "Line balance should be 0"
        );
        assertEq(
            supportedToken1.balanceOf(lender),
            mintAmount - 1 ether,
            "Contract should have initial mint balance"
        );
        hoax(borrower);
        line.depositAndClose();
<<<<<<< HEAD
        assertEq(supportedToken1.balanceOf(address(line)), 1 ether, "Tokens should not be sent back to lender");
        (,,,,,,, bool d) = line.credits(id);
        assertEq(d, false);
        (uint p, uint i) = line.updateOutstandingDebt();
=======
        assertEq(
            supportedToken1.balanceOf(address(line)),
            0,
            "Tokens should be sent back to lender"
        );
        (uint256 p, uint256 i) = line.updateOutstandingDebt();
>>>>>>> d5e523a2
        assertEq(p + i, 0, "Line outstanding credit should be 0");
    }

    function test_can_withdraw_from_position() public {
        assertEq(
            supportedToken1.balanceOf(lender),
            mintAmount,
            "Contract should have initial mint balance"
        );

        _addCredit(address(supportedToken1), 0.5 ether);
        bytes32 id = line.ids(0);
        assertEq(
            supportedToken1.balanceOf(lender),
            mintAmount - 0.5 ether,
            "Contract should have initial mint balance - 1e18 / 2"
        );
        assertEq(
            supportedToken1.balanceOf(address(line)),
            0.5 ether,
            "Line balance should be 1e18 / 2"
        );
        hoax(lender);
        line.withdraw(id, 0.1 ether);
        assertEq(
            supportedToken1.balanceOf(address(line)),
            0.4 ether,
            "Line balance should be 1e18 * 0.4"
        );
        assertEq(
            supportedToken1.balanceOf(lender),
            mintAmount - 0.4 ether,
            "Contract should have initial mint balance - 1e18 * 0.4"
        );
    }

<<<<<<< HEAD
    function test_does_not_return_lender_funds_on_deposit_and_close() public {
      assertEq(supportedToken1.balanceOf(address(line)), 0, "Line balance should be 0");
      assertEq(supportedToken1.balanceOf(lender), mintAmount, "Lender should have initial mint balance");
       
      _addCredit(address(supportedToken1), 1 ether);
=======
    function test_return_lender_funds_on_deposit_and_close() public {
        assertEq(
            supportedToken1.balanceOf(address(line)),
            0,
            "Line balance should be 0"
        );
        assertEq(
            supportedToken1.balanceOf(lender),
            mintAmount,
            "Lender should have initial mint balance"
        );
>>>>>>> d5e523a2

        _addCredit(address(supportedToken1), 1 ether);

        bytes32 id = line.ids(0);

        assert(id != bytes32(0));

        assertEq(
            supportedToken1.balanceOf(lender),
            mintAmount - 1 ether,
            "Lender should have initial balance less lent amount"
        );

        // test depsoitAndClose()
        hoax(borrower);
        line.borrow(id, 1 ether);

        assertEq(
            supportedToken1.balanceOf(borrower),
            mintAmount + 1 ether,
            "Borrower should have initial balance + loan"
        );

        hoax(borrower);
        line.depositAndClose();

        assertEq(
            supportedToken1.balanceOf(lender),
            mintAmount,
            "Lender should have initial balance after depositAndClose"
        );
        assertEq(
            supportedToken1.balanceOf(address(line)),
            0,
            "Line should not have tokens"
        );

<<<<<<< HEAD
      assertEq(supportedToken1.balanceOf(lender), mintAmount - 1 ether, "Lender should have initial balance after depositAndClose");
      assertEq(supportedToken1.balanceOf(address(line)), 1 ether, "Line should not have tokens");
      
      assertEq(uint(line.status()), uint(LineLib.STATUS.REPAID), "Line not repaid");
    }

    function test_does_not_return_lender_funds_on_close() public {
        assertEq(supportedToken1.balanceOf(address(line)), 0, "Line balance should be 0");
        assertEq(supportedToken1.balanceOf(lender), mintAmount, "Lender should have initial mint balance");
         
=======
        assertEq(
            uint256(line.status()),
            uint256(LineLib.STATUS.REPAID),
            "Line not repaid"
        );
    }

    function test_return_lender_funds_on_close() public {
        assertEq(
            supportedToken1.balanceOf(address(line)),
            0,
            "Line balance should be 0"
        );
        assertEq(
            supportedToken1.balanceOf(lender),
            mintAmount,
            "Lender should have initial mint balance"
        );

>>>>>>> d5e523a2
        _addCredit(address(supportedToken1), 1 ether);

        bytes32 id = line.ids(0);
        assert(id != bytes32(0));

        assertEq(
            supportedToken1.balanceOf(lender),
            mintAmount - 1 ether,
            "Lender should have initial balance less lent amount"
        );

        hoax(borrower);
        line.borrow(id, 1 ether);
        assertEq(
            supportedToken1.balanceOf(borrower),
            mintAmount + 1 ether,
            "Borrower should have initial balance + loan"
        );

        hoax(borrower);
        line.depositAndRepay(1 ether);
<<<<<<< HEAD
        assertEq(supportedToken1.balanceOf(lender), mintAmount - 1 ether, "Contract should have initial balance less lent amount");
        
        hoax(borrower);
        line.close(id);

        assertEq(supportedToken1.balanceOf(lender), mintAmount - 1 ether, "Contract should have initial balance after close");
        assertEq(supportedToken1.balanceOf(address(line)), 1 ether, "Line should not have tokens");
        assertEq(uint(line.status()), uint(LineLib.STATUS.REPAID), "Line not repaid");
    }


    function test_lender_can_still_withdraw_after_position_is_closed() public {
        assertEq(supportedToken1.balanceOf(address(line)), 0, "Line balance should be 0");
        assertEq(supportedToken1.balanceOf(lender), mintAmount, "Lender should have initial mint balance");
         
        _addCredit(address(supportedToken1), 1 ether);

        bytes32 id = line.ids(0);
        assert(id != bytes32(0));

        assertEq(supportedToken1.balanceOf(lender), mintAmount - 1 ether, "Lender should have initial balance less lent amount");
        
        hoax(borrower);
        line.borrow(id, 1 ether);
        assertEq(supportedToken1.balanceOf(borrower), mintAmount + 1 ether, "Borrower should have initial balance + loan");
        
        hoax(borrower);
        line.depositAndRepay(1 ether);
        assertEq(supportedToken1.balanceOf(lender), mintAmount - 1 ether, "Contract should have initial balance less lent amount");
        
        hoax(borrower);
        line.close(id);

        hoax(lender);
        line.withdraw(id, 1 ether);

        assertEq(supportedToken1.balanceOf(lender), mintAmount, "Contract should have initial balance after close");
        assertEq(supportedToken1.balanceOf(address(line)), 0, "Line should have tokens");
        assertEq(uint(line.status()), uint(LineLib.STATUS.REPAID), "Line not repaid");
    }

    function test_all_position_data_is_deleted_after_lender_withdraws_all_money() public {
=======
        assertEq(
            supportedToken1.balanceOf(lender),
            mintAmount - 1 ether,
            "Contract should have initial balance less lent amount"
        );

        hoax(lender);
        line.close(id);

        assertEq(
            supportedToken1.balanceOf(lender),
            mintAmount,
            "Contract should have initial balance after close"
        );
        assertEq(
            supportedToken1.balanceOf(address(line)),
            0,
            "Line should not have tokens"
        );
        assertEq(
            uint256(line.status()),
            uint256(LineLib.STATUS.REPAID),
            "Line not repaid"
        );
    }

    function test_accrues_and_repays_facility_fee_on_close() public {
        assertEq(
            supportedToken1.balanceOf(address(line)),
            0,
            "Line balance should be 0"
        );
        assertEq(
            supportedToken1.balanceOf(borrower),
            mintAmount,
            "Borrower should have initial mint balance"
        );
        assertEq(
            supportedToken1.balanceOf(lender),
            mintAmount,
            "Lender should have initial mint balance"
        );
>>>>>>> d5e523a2

        _addCredit(address(supportedToken1), 1 ether);

        bytes32 id = line.ids(0);
<<<<<<< HEAD
        
        assertEq(supportedToken1.balanceOf(lender), mintAmount - 1 ether, "Lender should have initial balance less lent amount");
        
        vm.warp(ttl-2); // TODO calculate and compare accrued IR
        
        
        hoax(borrower);
        line.close(id);
        
        (uint256 d,,uint256 r,uint256 i,,,address l,) = line.credits(id);
        // console.log(d);
        // console.log(i);
        // console.log(r);
        uint256 amt = (supportedToken1.balanceOf(address(line)));

        hoax(lender);
        line.withdraw(id, d + i);

        ( uint256 d2,, uint256 r2, uint256 i2,,, address l2,) = line.credits(id);

        console.log(r2);
        console.log(i2);
        console.log(d2);
        
        console.log(l2);
        assertEq(l2, address(0), "position has not been deleted");
        // assertEq(supportedToken1.balanceOf(address(line)), interest_and_principal, "Line should have tokens");
        assertEq(uint(line.status()), uint(LineLib.STATUS.REPAID), "Line not repaid");
    }

    // TODO before close, isOpen is true, after close, isOpen is false. Lender is not 0
     function test_position_data_still_exists_after_position_is_closed() public {

        assertEq(supportedToken1.balanceOf(address(line)), 0, "Line balance should be 0");
        assertEq(supportedToken1.balanceOf(borrower), mintAmount, "Borrower should have initial mint balance");
        assertEq(supportedToken1.balanceOf(lender), mintAmount, "Lender should have initial mint balance");
        
     
        _addCredit(address(supportedToken1), 1 ether);
        
        bytes32 id = line.ids(0);
        
        assertEq(supportedToken1.balanceOf(lender), mintAmount - 1 ether, "Lender should have initial balance less lent amount");
        
        vm.warp(ttl-2); // TODO calculate and compare accrued IR
        

        
        (uint256 d,,uint256 r,uint256 i,,,address l, bool o) = line.credits(id);
        assertEq(o, true, "position is not open");
=======

        assertEq(
            supportedToken1.balanceOf(lender),
            mintAmount - 1 ether,
            "Lender should have initial balance less lent amount"
        );

        hoax(borrower);
        line.borrow(id, 1 ether);

        assertEq(
            supportedToken1.balanceOf(borrower),
            mintAmount + 1 ether,
            "Borrower should have initial balance plus borrowed amount"
        );

>>>>>>> d5e523a2
        hoax(borrower);
        line.close(id);
        (uint256 d2,,uint256 r2,uint256 i2,,,address l2, bool o2) = line.credits(id);
        console.log(o2);
        assertEq(o2, false, "position is not closed");
        assertEq(l2 != address(0),true, "lender is null");

<<<<<<< HEAD
=======
        assertEq(
            supportedToken1.balanceOf(lender),
            mintAmount - 1 ether,
            "Lender should have initial balance after depositAndClose"
        );
>>>>>>> d5e523a2

     }

    // All interest andd debt is paid off on close


    // TODO
    function test_accrues_and_repays_facility_fee_on_close() public {

        assertEq(supportedToken1.balanceOf(address(line)), 0, "Line balance should be 0");
        assertEq(supportedToken1.balanceOf(borrower), mintAmount, "Borrower should have initial mint balance");
        assertEq(supportedToken1.balanceOf(lender), mintAmount, "Lender should have initial mint balance");
        
     
        _addCredit(address(supportedToken1), 1 ether);
        
        bytes32 id = line.ids(0);
        
        assertEq(supportedToken1.balanceOf(lender), mintAmount - 1 ether, "Lender should have initial balance less lent amount");
        
        vm.warp(ttl-2); // TODO calculate and compare accrued IR
        

        
        line.accrueInterest();
        (uint256 d, uint256 p,uint256 r,uint256 i,,,address l, bool o) = line.credits(id);

        assertGt(r, 0);
        assertEq(i, 0);
        assertEq(p, 0, "deposit has value"); // ensure facility fee
        assertGt(d, 0);
        assertTrue(o);

        hoax(borrower);
        line.close(id);

<<<<<<< HEAD
        (uint256 d2,,uint256 r2,uint256 i2,,,address l2, bool o2) = line.credits(id);

        assertEq(i2, r);
        assertEq(r2, 0);
        assertFalse(o2);

        
       
        
        // assertEq(supportedToken1.balanceOf(address(line)), interest_and_principal, "Line should have tokens");
        assertEq(uint(line.status()), uint(LineLib.STATUS.REPAID), "Line not repaid");
=======
        assertEq(
            supportedToken1.balanceOf(lender),
            mintAmount,
            "Contract should have initial balance after close"
        );
        assertEq(
            supportedToken1.balanceOf(address(line)),
            0,
            "Line should not have tokens"
        );
        assertEq(
            uint256(line.status()),
            uint256(LineLib.STATUS.REPAID),
            "Line not repaid"
        );
>>>>>>> d5e523a2
    }

    function test_cannot_open_credit_position_without_consent() public {
        hoax(borrower);
        line.addCredit(dRate, fRate, 1 ether, address(supportedToken1), lender);
        assertEq(
            supportedToken1.balanceOf(address(line)),
            0,
            "Line balance should be 0"
        );
        assertEq(
            supportedToken1.balanceOf(borrower),
            mintAmount,
            "borrower balance should be original"
        );
    }

    function test_cannot_borrow_from_nonexistant_position() public {
        hoax(borrower);
        line.addCredit(dRate, fRate, 1 ether, address(supportedToken1), lender);
<<<<<<< HEAD
        vm.expectRevert(ILineOfCredit.PositionIsClosed.selector); 
=======
        vm.expectRevert(ILineOfCredit.NoLiquidity.selector);
>>>>>>> d5e523a2
        hoax(borrower);
        line.borrow(bytes32(uint256(12743134)), 1 ether);
    }

    function test_cannot_withdraw_if_all_lineed_out() public {
        _addCredit(address(supportedToken1), 1 ether);
        bytes32 id = line.ids(0);
        hoax(borrower);
        line.borrow(id, 1 ether);
        vm.expectRevert(ILineOfCredit.NoLiquidity.selector);
        hoax(lender);
        line.withdraw(id, 0.1 ether);
    }

    function test_cannot_borrow_more_than_position() public {
        _addCredit(address(supportedToken1), 1 ether);
        bytes32 id = line.ids(0);
        vm.expectRevert(ILineOfCredit.NoLiquidity.selector);
        hoax(borrower);
        line.borrow(id, 100 ether);
    }

    function test_cannot_create_credit_with_tokens_unsupported_by_oracle()
        public
    {
        hoax(borrower);
        line.addCredit(
            dRate,
            fRate,
            1 ether,
            address(unsupportedToken),
            lender
        );
        vm.expectRevert("SimpleOracle: unsupported token");
        hoax(lender);
        line.addCredit(
            dRate,
            fRate,
            1 ether,
            address(unsupportedToken),
            lender
        );
    }

    function test_cannot_borrow_against_closed_position() public {
        _addCredit(address(supportedToken1), 1 ether);
        bytes32 id = line.ids(0);
        hoax(borrower);
        line.borrow(id, 1 ether);

        _addCredit(address(supportedToken2), 1 ether);
        hoax(borrower);
        line.depositAndClose();
        vm.expectRevert(ILineOfCredit.PositionIsClosed.selector);
        hoax(borrower);
        line.borrow(id, 1 ether);
    }

    function test_cannot_borrow_against_repaid_line() public {
        _addCredit(address(supportedToken1), 1 ether);
        bytes32 id = line.ids(0);
        vm.startPrank(borrower);
        line.borrow(id, 1 ether);
        line.depositAndClose();
        vm.expectRevert(ILineOfCredit.NotActive.selector);
        line.borrow(id, 1 ether);
        vm.stopPrank();
    }

    function test_cannot_manually_close_if_debt_outstanding() public {
        _addCredit(address(supportedToken1), 1 ether);
        bytes32 id = line.ids(0);
        hoax(borrower);
        line.borrow(id, 0.1 ether);
        vm.expectRevert(ILineOfCredit.CloseFailedWithPrincipal.selector);
        hoax(borrower);
        line.close(id);
    }

    function test_can_close_as_borrower() public {
        _addCredit(address(supportedToken1), 1 ether);
        bytes32 id = line.ids(0);
        hoax(borrower);
        line.borrow(id, 0.1 ether);
        vm.expectRevert(ILineOfCredit.CloseFailedWithPrincipal.selector);
        hoax(borrower);
        line.close(id);
    }

    function test_cant_close_as_lender() public {
        _addCredit(address(supportedToken1), 1 ether);
        bytes32 id = line.ids(0);
        hoax(borrower);
        line.borrow(id, 0.1 ether);
<<<<<<< HEAD
        
        vm.expectRevert(ILineOfCredit.CallerAccessDenied.selector); 
=======

        vm.expectRevert(ILineOfCredit.CloseFailedWithPrincipal.selector);
>>>>>>> d5e523a2
        hoax(lender);
        line.close(id);
    }

    function test_increase_credit_limit_with_consent() public {
        _addCredit(address(supportedToken1), 1 ether);
        bytes32 id = line.ids(0);
<<<<<<< HEAD
        (uint d,,,,,,,) = line.credits(id);
        
=======
        (uint256 d, , , , , , ) = line.credits(id);

>>>>>>> d5e523a2
        hoax(borrower);
        line.increaseCredit(id, 1 ether);
        hoax(lender);
        line.increaseCredit(id, 1 ether);
<<<<<<< HEAD
        (uint d2,,,,,,,) = line.credits(id);
=======
        (uint256 d2, , , , , , ) = line.credits(id);
>>>>>>> d5e523a2
        assertEq(d2 - d, 1 ether);
    }

    function test_cannot_increase_credit_limit_without_consent() public {
        _addCredit(address(supportedToken1), 1 ether);
        bytes32 id = line.ids(0);
<<<<<<< HEAD
        (uint d,,,,,,,) = line.credits(id);
        
=======
        (uint256 d, , , , , , ) = line.credits(id);

>>>>>>> d5e523a2
        hoax(borrower);
        line.increaseCredit(id, 1 ether);
        hoax(address(0xdebf));
        vm.expectRevert(MutualConsent.Unauthorized.selector);
        line.increaseCredit(id, 1 ether);
    }

    function test_can_update_rates_with_consent() public {
        _addCredit(address(supportedToken1), 1 ether);
        bytes32 id = line.ids(0);

        hoax(borrower);
        line.setRates(id, uint128(1 ether), uint128(1 ether));
        hoax(lender);
        line.setRates(id, uint128(1 ether), uint128(1 ether));
        (uint128 drate, uint128 frate, ) = line.interestRate().rates(id);
        assertEq(drate, uint128(1 ether));
        assertEq(frate, uint128(1 ether));
        assertGt(frate, fRate);
        assertGt(drate, dRate);
    }

    function test_cannot_update_rates_without_consent() public {
        _addCredit(address(supportedToken1), 1 ether);
        bytes32 id = line.ids(0);
        hoax(borrower);
        line.setRates(id, uint128(1 ether), uint128(1 ether));
        vm.expectRevert(MutualConsent.Unauthorized.selector);
        hoax(address(0xdebf));
        line.setRates(id, uint128(1 ether), uint128(1 ether));
    }

    function test_health_becomes_liquidatable_if_debt_past_deadline() public {
        assert(line.healthcheck() == LineLib.STATUS.ACTIVE);
        // add line otherwise no debt == passed
        _addCredit(address(supportedToken1), 1 ether);
        bytes32 id = line.ids(0);
        hoax(borrower);
        line.borrow(id, 1 ether);

        vm.warp(ttl + 1);
        assert(line.healthcheck() == LineLib.STATUS.LIQUIDATABLE);
    }

    function test_revert_if_borrowing_more_than_deposit(uint128 amount) public {
        amount = amount / 1e18;
        deal(address(supportedToken1), lender, amount);
        _addCredit(address(supportedToken1), amount);
        bytes32 id = line.ids(0);
        vm.expectRevert(ILineOfCredit.NoLiquidity.selector);
        hoax(borrower);
        line.borrow(id, amount + 1);
    }

    function test_borrow_same_as_deposit(uint128 amount) public {
        vm.assume(amount > 0);
        amount /= 1e18;
        deal(address(supportedToken1), lender, amount);
        _addCredit(address(supportedToken1), amount);
        bytes32 id = line.ids(0);
        startHoax(borrower);
        vm.expectEmit(true, true, true, true);
        emit Borrow(id, amount);
        line.borrow(id, amount);
        vm.stopPrank();
    }

    function test_revert_no_token_price() public {
        oracle.changePrice(address(supportedToken1), -1);
        vm.startPrank(borrower);
        line.addCredit(dRate, fRate, 1 ether, address(supportedToken1), lender);
        vm.stopPrank();
        vm.prank(lender);
        vm.expectRevert(CreditLib.NoTokenPrice.selector);
        line.addCredit(dRate, fRate, 1 ether, address(supportedToken1), lender);
        vm.stopPrank();
    }

    function test_can_deposit_and_repay_from_multiple_accounts(uint256 credit)
        public
    {
        vm.assume(credit >= 1 ether && credit <= mintAmount);
        _addCredit(address(supportedToken1), credit);
        bytes32 id = line.ids(0);
        hoax(borrower);
        line.borrow(id, credit);
        uint256 repayAmount = (credit * 50) / 100;

        // bob repays
        address bob = makeAddr("bob");
        deal(address(supportedToken1), bob, repayAmount);
        startHoax(bob);
        supportedToken1.approve(address(line), repayAmount);
        line.depositAndRepay(repayAmount);
        vm.stopPrank();

        // sally repays
        address sally = makeAddr("sally");
        deal(address(supportedToken1), sally, repayAmount);
        startHoax(sally);
        supportedToken1.approve(address(line), repayAmount);
        line.depositAndRepay(repayAmount);
        vm.stopPrank();

        (uint256 p, uint256 i) = line.updateOutstandingDebt();
        assertEq(p + i, 0, "Line outstanding credit should be 0");
    }

    function test_deposit_and_repay_less_than_debt_becomes_liquidatable(
        uint256 credit
    ) public {
        vm.assume(credit >= 1 ether && credit <= mintAmount);
        _addCredit(address(supportedToken1), credit);
        bytes32 id = line.ids(0);
        hoax(borrower);
        line.borrow(id, credit);

        hoax(borrower);
        line.depositAndRepay(credit - 1);

        vm.warp(line.deadline());

        assertEq(uint256(line.status()), uint256(LineLib.STATUS.ACTIVE));
        bool isSolvent = line.declareInsolvent();
        assertEq(uint256(line.status()), uint256(LineLib.STATUS.INSOLVENT));
        assertTrue(isSolvent);
    }

    function test_deposit_and_repay_debt_becomes_repaid(uint256 credit) public {
        vm.assume(credit >= 1 ether && credit <= mintAmount);
        _addCredit(address(supportedToken1), credit);
        bytes32 id = line.ids(0);
        hoax(borrower);
        line.borrow(id, credit);

        hoax(borrower);
        line.depositAndRepay(credit);

        vm.warp(line.deadline());

        hoax(borrower);
        line.close(id);
        assertEq(uint256(line.status()), uint256(LineLib.STATUS.REPAID));
    }

    // Uncomment to check gas limit threshhold for ids
    // function test_max_lenders_can_exist_before_contract_gets_bricked() public {
    //     for (uint maxPossible;; ++maxPossible) {
    //         address lender = address(uint160(maxPossible + 1));
    //         deal(lender, mintAmount);
    //         supportedToken1.mint(lender, mintAmount);

    //         vm.prank(borrower);
    //         line.addCredit(dRate, fRate, 1 ether, address(supportedToken1), lender);

    //         vm.startPrank(lender);
    //         supportedToken1.approve(address(line), MAX_INT);
    //         bytes32 id = line.addCredit(dRate, fRate, 1 ether, address(supportedToken1), lender);
    //         vm.stopPrank();

    //         vm.prank(borrower);
    //         try line.borrow(id, 1 ether) { //_sortQ forces array op
    //             emit log_named_bytes32('id', id);
    //         } catch {
    //             // position limit met
    //             emit log_named_uint('MAX LENDERS', maxPossible);
    //             return;
    //         }
    //     }
    // }

    function test_can_accrue_interest_after_deadline() public {
        _addCredit(address(supportedToken1), 1 ether);
        bytes32 id = line.ids(0);
        hoax(borrower);
        line.borrow(id, 1 ether);
<<<<<<< HEAD
        (,,uint interestAccruedBefore,,,,,) = line.credits(id);
=======
        (, , uint256 interestAccruedBefore, , , , ) = line.credits(id);
>>>>>>> d5e523a2

        vm.warp(ttl + 10 days);
        // accrue interest can be called after deadline
        line.accrueInterest();

        // check that accrued interest is saved to line credits
<<<<<<< HEAD
        (,,uint interestAccruedAfter,,,,,) = line.credits(id);
=======
        (, , uint256 interestAccruedAfter, , , , ) = line.credits(id);
>>>>>>> d5e523a2
        assertGt(interestAccruedAfter, interestAccruedBefore);
    }


}<|MERGE_RESOLUTION|>--- conflicted
+++ resolved
@@ -54,15 +54,10 @@
         supportedToken2 = new RevenueToken();
         unsupportedToken = new RevenueToken();
 
-<<<<<<< HEAD
-
-        oracle = new SimpleOracle(address(supportedToken1), address(supportedToken2));
-=======
         oracle = new SimpleOracle(
             address(supportedToken1),
             address(supportedToken2)
         );
->>>>>>> d5e523a2
 
         line = new LineOfCredit(address(oracle), arbiter, borrower, ttl);
         assertEq(uint256(line.init()), uint256(LineLib.STATUS.ACTIVE));
@@ -622,19 +617,10 @@
         );
         hoax(borrower);
         line.depositAndClose();
-<<<<<<< HEAD
         assertEq(supportedToken1.balanceOf(address(line)), 1 ether, "Tokens should not be sent back to lender");
         (,,,,,,, bool d) = line.credits(id);
         assertEq(d, false);
         (uint p, uint i) = line.updateOutstandingDebt();
-=======
-        assertEq(
-            supportedToken1.balanceOf(address(line)),
-            0,
-            "Tokens should be sent back to lender"
-        );
-        (uint256 p, uint256 i) = line.updateOutstandingDebt();
->>>>>>> d5e523a2
         assertEq(p + i, 0, "Line outstanding credit should be 0");
     }
 
@@ -671,26 +657,10 @@
         );
     }
 
-<<<<<<< HEAD
     function test_does_not_return_lender_funds_on_deposit_and_close() public {
-      assertEq(supportedToken1.balanceOf(address(line)), 0, "Line balance should be 0");
-      assertEq(supportedToken1.balanceOf(lender), mintAmount, "Lender should have initial mint balance");
-       
-      _addCredit(address(supportedToken1), 1 ether);
-=======
-    function test_return_lender_funds_on_deposit_and_close() public {
-        assertEq(
-            supportedToken1.balanceOf(address(line)),
-            0,
-            "Line balance should be 0"
-        );
-        assertEq(
-            supportedToken1.balanceOf(lender),
-            mintAmount,
-            "Lender should have initial mint balance"
-        );
->>>>>>> d5e523a2
-
+        assertEq(supportedToken1.balanceOf(address(line)), 0, "Line balance should be 0");
+        assertEq(supportedToken1.balanceOf(lender), mintAmount, "Lender should have initial mint balance");
+        
         _addCredit(address(supportedToken1), 1 ether);
 
         bytes32 id = line.ids(0);
@@ -704,61 +674,23 @@
         );
 
         // test depsoitAndClose()
-        hoax(borrower);
-        line.borrow(id, 1 ether);
-
-        assertEq(
-            supportedToken1.balanceOf(borrower),
-            mintAmount + 1 ether,
-            "Borrower should have initial balance + loan"
-        );
-
-        hoax(borrower);
+        vm.startPrank(borrower);
+        line.borrow(id, 1 ether);
+        
         line.depositAndClose();
 
-        assertEq(
-            supportedToken1.balanceOf(lender),
-            mintAmount,
-            "Lender should have initial balance after depositAndClose"
-        );
-        assertEq(
-            supportedToken1.balanceOf(address(line)),
-            0,
-            "Line should not have tokens"
-        );
-
-<<<<<<< HEAD
-      assertEq(supportedToken1.balanceOf(lender), mintAmount - 1 ether, "Lender should have initial balance after depositAndClose");
-      assertEq(supportedToken1.balanceOf(address(line)), 1 ether, "Line should not have tokens");
-      
-      assertEq(uint(line.status()), uint(LineLib.STATUS.REPAID), "Line not repaid");
+        vm.stopPrank();
+
+        assertEq(supportedToken1.balanceOf(lender), mintAmount - 1 ether, "Lender should not have initial balance after depositAndClose");
+        assertEq(supportedToken1.balanceOf(address(line)), 1 ether, "Line should have tokens");
+        
+        assertEq(uint(line.status()), uint(LineLib.STATUS.REPAID), "Line not repaid");
     }
 
     function test_does_not_return_lender_funds_on_close() public {
         assertEq(supportedToken1.balanceOf(address(line)), 0, "Line balance should be 0");
         assertEq(supportedToken1.balanceOf(lender), mintAmount, "Lender should have initial mint balance");
          
-=======
-        assertEq(
-            uint256(line.status()),
-            uint256(LineLib.STATUS.REPAID),
-            "Line not repaid"
-        );
-    }
-
-    function test_return_lender_funds_on_close() public {
-        assertEq(
-            supportedToken1.balanceOf(address(line)),
-            0,
-            "Line balance should be 0"
-        );
-        assertEq(
-            supportedToken1.balanceOf(lender),
-            mintAmount,
-            "Lender should have initial mint balance"
-        );
-
->>>>>>> d5e523a2
         _addCredit(address(supportedToken1), 1 ether);
 
         bytes32 id = line.ids(0);
@@ -780,7 +712,6 @@
 
         hoax(borrower);
         line.depositAndRepay(1 ether);
-<<<<<<< HEAD
         assertEq(supportedToken1.balanceOf(lender), mintAmount - 1 ether, "Contract should have initial balance less lent amount");
         
         hoax(borrower);
@@ -823,55 +754,15 @@
     }
 
     function test_all_position_data_is_deleted_after_lender_withdraws_all_money() public {
-=======
-        assertEq(
-            supportedToken1.balanceOf(lender),
-            mintAmount - 1 ether,
-            "Contract should have initial balance less lent amount"
-        );
-
-        hoax(lender);
-        line.close(id);
-
-        assertEq(
-            supportedToken1.balanceOf(lender),
-            mintAmount,
-            "Contract should have initial balance after close"
-        );
-        assertEq(
-            supportedToken1.balanceOf(address(line)),
-            0,
-            "Line should not have tokens"
-        );
-        assertEq(
-            uint256(line.status()),
-            uint256(LineLib.STATUS.REPAID),
-            "Line not repaid"
-        );
-    }
-
-    function test_accrues_and_repays_facility_fee_on_close() public {
-        assertEq(
-            supportedToken1.balanceOf(address(line)),
-            0,
-            "Line balance should be 0"
-        );
-        assertEq(
-            supportedToken1.balanceOf(borrower),
-            mintAmount,
-            "Borrower should have initial mint balance"
-        );
-        assertEq(
-            supportedToken1.balanceOf(lender),
-            mintAmount,
-            "Lender should have initial mint balance"
-        );
->>>>>>> d5e523a2
-
-        _addCredit(address(supportedToken1), 1 ether);
-
-        bytes32 id = line.ids(0);
-<<<<<<< HEAD
+
+        assertEq(supportedToken1.balanceOf(address(line)), 0, "Line balance should be 0");
+        assertEq(supportedToken1.balanceOf(borrower), mintAmount, "Borrower should have initial mint balance");
+        assertEq(supportedToken1.balanceOf(lender), mintAmount, "Lender should have initial mint balance");
+        
+     
+        _addCredit(address(supportedToken1), 1 ether);
+        
+        bytes32 id = line.ids(0);
         
         assertEq(supportedToken1.balanceOf(lender), mintAmount - 1 ether, "Lender should have initial balance less lent amount");
         
@@ -918,28 +809,8 @@
         
         vm.warp(ttl-2); // TODO calculate and compare accrued IR
         
-
-        
         (uint256 d,,uint256 r,uint256 i,,,address l, bool o) = line.credits(id);
         assertEq(o, true, "position is not open");
-=======
-
-        assertEq(
-            supportedToken1.balanceOf(lender),
-            mintAmount - 1 ether,
-            "Lender should have initial balance less lent amount"
-        );
-
-        hoax(borrower);
-        line.borrow(id, 1 ether);
-
-        assertEq(
-            supportedToken1.balanceOf(borrower),
-            mintAmount + 1 ether,
-            "Borrower should have initial balance plus borrowed amount"
-        );
-
->>>>>>> d5e523a2
         hoax(borrower);
         line.close(id);
         (uint256 d2,,uint256 r2,uint256 i2,,,address l2, bool o2) = line.credits(id);
@@ -947,14 +818,6 @@
         assertEq(o2, false, "position is not closed");
         assertEq(l2 != address(0),true, "lender is null");
 
-<<<<<<< HEAD
-=======
-        assertEq(
-            supportedToken1.balanceOf(lender),
-            mintAmount - 1 ether,
-            "Lender should have initial balance after depositAndClose"
-        );
->>>>>>> d5e523a2
 
      }
 
@@ -963,14 +826,24 @@
 
     // TODO
     function test_accrues_and_repays_facility_fee_on_close() public {
-
-        assertEq(supportedToken1.balanceOf(address(line)), 0, "Line balance should be 0");
-        assertEq(supportedToken1.balanceOf(borrower), mintAmount, "Borrower should have initial mint balance");
-        assertEq(supportedToken1.balanceOf(lender), mintAmount, "Lender should have initial mint balance");
-        
-     
-        _addCredit(address(supportedToken1), 1 ether);
-        
+        assertEq(
+            supportedToken1.balanceOf(address(line)),
+            0,
+            "Line balance should be 0"
+        );
+        assertEq(
+            supportedToken1.balanceOf(borrower),
+            mintAmount,
+            "Borrower should have initial mint balance"
+        );
+        assertEq(
+            supportedToken1.balanceOf(lender),
+            mintAmount,
+            "Lender should have initial mint balance"
+        );
+
+        _addCredit(address(supportedToken1), 1 ether);
+
         bytes32 id = line.ids(0);
         
         assertEq(supportedToken1.balanceOf(lender), mintAmount - 1 ether, "Lender should have initial balance less lent amount");
@@ -991,7 +864,6 @@
         hoax(borrower);
         line.close(id);
 
-<<<<<<< HEAD
         (uint256 d2,,uint256 r2,uint256 i2,,,address l2, bool o2) = line.credits(id);
 
         assertEq(i2, r);
@@ -1003,23 +875,6 @@
         
         // assertEq(supportedToken1.balanceOf(address(line)), interest_and_principal, "Line should have tokens");
         assertEq(uint(line.status()), uint(LineLib.STATUS.REPAID), "Line not repaid");
-=======
-        assertEq(
-            supportedToken1.balanceOf(lender),
-            mintAmount,
-            "Contract should have initial balance after close"
-        );
-        assertEq(
-            supportedToken1.balanceOf(address(line)),
-            0,
-            "Line should not have tokens"
-        );
-        assertEq(
-            uint256(line.status()),
-            uint256(LineLib.STATUS.REPAID),
-            "Line not repaid"
-        );
->>>>>>> d5e523a2
     }
 
     function test_cannot_open_credit_position_without_consent() public {
@@ -1040,11 +895,7 @@
     function test_cannot_borrow_from_nonexistant_position() public {
         hoax(borrower);
         line.addCredit(dRate, fRate, 1 ether, address(supportedToken1), lender);
-<<<<<<< HEAD
         vm.expectRevert(ILineOfCredit.PositionIsClosed.selector); 
-=======
-        vm.expectRevert(ILineOfCredit.NoLiquidity.selector);
->>>>>>> d5e523a2
         hoax(borrower);
         line.borrow(bytes32(uint256(12743134)), 1 ether);
     }
@@ -1139,13 +990,8 @@
         bytes32 id = line.ids(0);
         hoax(borrower);
         line.borrow(id, 0.1 ether);
-<<<<<<< HEAD
         
         vm.expectRevert(ILineOfCredit.CallerAccessDenied.selector); 
-=======
-
-        vm.expectRevert(ILineOfCredit.CloseFailedWithPrincipal.selector);
->>>>>>> d5e523a2
         hoax(lender);
         line.close(id);
     }
@@ -1153,35 +999,21 @@
     function test_increase_credit_limit_with_consent() public {
         _addCredit(address(supportedToken1), 1 ether);
         bytes32 id = line.ids(0);
-<<<<<<< HEAD
         (uint d,,,,,,,) = line.credits(id);
         
-=======
-        (uint256 d, , , , , , ) = line.credits(id);
-
->>>>>>> d5e523a2
         hoax(borrower);
         line.increaseCredit(id, 1 ether);
         hoax(lender);
         line.increaseCredit(id, 1 ether);
-<<<<<<< HEAD
         (uint d2,,,,,,,) = line.credits(id);
-=======
-        (uint256 d2, , , , , , ) = line.credits(id);
->>>>>>> d5e523a2
         assertEq(d2 - d, 1 ether);
     }
 
     function test_cannot_increase_credit_limit_without_consent() public {
         _addCredit(address(supportedToken1), 1 ether);
         bytes32 id = line.ids(0);
-<<<<<<< HEAD
         (uint d,,,,,,,) = line.credits(id);
         
-=======
-        (uint256 d, , , , , , ) = line.credits(id);
-
->>>>>>> d5e523a2
         hoax(borrower);
         line.increaseCredit(id, 1 ether);
         hoax(address(0xdebf));
@@ -1358,22 +1190,14 @@
         bytes32 id = line.ids(0);
         hoax(borrower);
         line.borrow(id, 1 ether);
-<<<<<<< HEAD
         (,,uint interestAccruedBefore,,,,,) = line.credits(id);
-=======
-        (, , uint256 interestAccruedBefore, , , , ) = line.credits(id);
->>>>>>> d5e523a2
 
         vm.warp(ttl + 10 days);
         // accrue interest can be called after deadline
         line.accrueInterest();
 
         // check that accrued interest is saved to line credits
-<<<<<<< HEAD
         (,,uint interestAccruedAfter,,,,,) = line.credits(id);
-=======
-        (, , uint256 interestAccruedAfter, , , , ) = line.credits(id);
->>>>>>> d5e523a2
         assertGt(interestAccruedAfter, interestAccruedBefore);
     }
 
