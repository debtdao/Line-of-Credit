pragma solidity ^0.8.9;

import "forge-std/Test.sol";

import {RevenueToken} from "../mock/RevenueToken.sol";
import {LineFactory} from "../modules/factories/LineFactory.sol";
import {ModuleFactory} from "../modules/factories/ModuleFactory.sol";
import {ILineFactory} from "../interfaces/ILineFactory.sol";
import {ISecuredLine} from "../interfaces/ISecuredLine.sol";
import {ILineOfCredit} from "../interfaces/ILineOfCredit.sol";
import {ISpigot} from "../interfaces/ISpigot.sol";
import {IEscrow} from "../interfaces/IEscrow.sol";
import {SecuredLine} from "../modules/credit/SecuredLine.sol";
import {Spigot} from "../modules/spigot/Spigot.sol";
import {Escrow} from "../modules/escrow/Escrow.sol";
import {LineLib} from "../utils/LineLib.sol";
import {MutualConsent} from "../utils/MutualConsent.sol";

import {SimpleOracle} from "../mock/SimpleOracle.sol";

interface Events {
    event Borrow(bytes32 indexed id, uint256 indexed amount);
<<<<<<< HEAD
    event MutualConsentRegistered(bytes32 _proposalId, address _nonCaller);
    event MutualConsentRevoked(bytes32 _proposalId);
=======
    event MutualConsentRegistered(bytes32 _consentHash);
    event MutualConsentRevoked(bytes32 _toRevoke);
    event MutualConsentAccepted(bytes32 _acceptedHash);
>>>>>>> 5f845eda
}

contract MutualConsentTest is Test, Events {
    SecuredLine line;
    Spigot spigot;
    Escrow escrow;
    SimpleOracle oracle;
    LineFactory lineFactory;
    ModuleFactory moduleFactory;

    RevenueToken supportedToken1;
    RevenueToken supportedToken2;

    address arbiter;
    address borrower;
    address swapTarget;
    address lender;
    uint256 ttl = 90 days;
    address line_address;
    address spigot_address;
    address escrow_address;

    uint256 mintAmount = 100 ether;
    uint256 MAX_INT =
        115792089237316195423570985008687907853269984665640564039457584007913129639935;
    uint256 minCollateralRatio = 1 ether; // 100%
    uint128 dRate = 100;
    uint128 fRate = 1;

    uint256 amount = 1 ether;
    address token;

    constructor() {
        arbiter = address(0xf1c0);
        lender = address(0xfde0);
        borrower = address(0xbA05);
        swapTarget = address(0xb0b0);

        supportedToken1 = new RevenueToken();
        supportedToken2 = new RevenueToken();
        token = address(supportedToken1);
        oracle = new SimpleOracle(
            address(supportedToken1),
            address(supportedToken2)
        );

        moduleFactory = new ModuleFactory();
        lineFactory = new LineFactory(
            address(moduleFactory),
            arbiter,
            address(oracle),
            payable(swapTarget)
        );

        line_address = lineFactory.deploySecuredLine(borrower, ttl);

        line = SecuredLine(payable(line_address));

        spigot_address = address(line.spigot());
        spigot = Spigot(payable(spigot_address));

        escrow_address = address(line.escrow());
        escrow = Escrow(payable(escrow_address));
    }

    function setUp() public {
        // add consent as borrower
        vm.startPrank(borrower);
        line.addCredit(dRate, fRate, amount, token, lender);
        vm.stopPrank();

        _mintAndApprove();
    }

    /*/////////////////////////////////////////////////////
                            addCredit
    /////////////////////////////////////////////////////*/

    function test_addCredit_mutual_consent_accepted_event() public {
        vm.startPrank(lender);
        vm.expectEmit(false,false,false,false, address(line)); 
        emit MutualConsentAccepted(keccak256(abi.encode("none")));
        line.addCredit(dRate, fRate, amount, token, lender);
        vm.stopPrank();
    }
    function test_addCredit_revoking_invalid_consent_fails() public {
        // derive the expected consent hash
        bytes
            memory invalidMsgData = _generateAddCreditMutualConsentMessageData(
                ILineOfCredit.addCredit.selector,
                dRate,
                fRate,
                amount,
                token,
                makeAddr("randomLender")
            );
        emit log_named_bytes("invalid msg data:", invalidMsgData);
        emit log_named_uint("bytes length", invalidMsgData.length);
        bytes32 nonExistentHash = _simulateMutualConstentHash(
            invalidMsgData,
            borrower
        );
        emit log_named_bytes32("invalid msg hash:", nonExistentHash);

        vm.startPrank(borrower);
        vm.expectRevert(MutualConsent.InvalidConsent.selector);
        line.revokeConsent(invalidMsgData);

        vm.stopPrank();
    }

    function test_addCredit_cant_revoke_consent_as_malicious_user()
        public
    {
        // should fail revoking consent as different user (with correct data)

        bytes memory msgData = _generateAddCreditMutualConsentMessageData(
            ILineOfCredit.addCredit.selector,
            dRate,
            fRate,
            amount,
            token,
            lender
        );

        bytes32 expectedHash = _simulateMutualConstentHash(msgData, borrower);

        vm.startPrank(lender);
        vm.expectRevert(MutualConsent.InvalidConsent.selector);
        line.revokeConsent(msgData);
        vm.stopPrank();
    }


    function test_addCredit_revoking_consent_must_delete_consenst_hash() external {
        bytes memory msgData = _generateAddCreditMutualConsentMessageData(
            ILineOfCredit.addCredit.selector,
            dRate,
            fRate,
            amount,
            token,
            lender
        );
        bytes32 expectedHash = _simulateMutualConstentHash(msgData, borrower);

        vm.startPrank(borrower);
        vm.expectEmit(true, false, false, true, address(line));
        emit MutualConsentRevoked(expectedHash);
        line.revokeConsent(msgData);

        assertEq(line.mutualConsentProposals(expectedHash), address(0));
    }

    function test_addCredit_calling_function_after_revocation_registers_new_consent() external {
        bytes memory msgData = _generateAddCreditMutualConsentMessageData(
            ILineOfCredit.addCredit.selector,
            dRate,
            fRate,
            amount,
            token,
            lender
        );


        vm.startPrank(borrower);
        line.revokeConsent(msgData);
        vm.stopPrank();

        vm.startPrank(lender);
        vm.expectEmit(true,true,false,true, address(line));
        bytes32 expectedHash = _simulateMutualConstentHash(msgData, lender);
        emit MutualConsentRegistered(expectedHash, borrower);
        line.addCredit(dRate, fRate, amount, token, lender);
        vm.stopPrank();

    }

    function test_addCredit_revoking_consent_with_invalid_msg_data_fails()
        public
    {
        vm.startPrank(borrower);

        bytes memory msgData = _generateAddCreditMutualConsentMessageData(
            ILineOfCredit.addCredit.selector,
            dRate,
            fRate,
            amount,
            token,
            lender
        );

        bytes memory invalidMsgData = abi.encodePacked(msgData, uint256(5));

        vm.expectRevert(
            MutualConsent.UnsupportedMutualConsentFunction.selector
        );
        line.revokeConsent(invalidMsgData);
        vm.stopPrank();
    }

    /*/////////////////////////////////////////////////////
                            setRate
    /////////////////////////////////////////////////////*/

    function test_setRates_can_revoke_consent() public {
        // first complete adding credit
        vm.startPrank(lender);
        line.addCredit(dRate, fRate, amount, token, lender);
        vm.stopPrank();

        bytes32 id = line.ids(0);

        emit log_named_bytes32("line id: ", id);

        uint128 newFrate = uint128(1 ether);
        uint128 newDrate = uint128(1 ether);

        bytes memory msgData = _generateSetRatesMutualConsentMessageData(
            ILineOfCredit.setRates.selector,
            id,
            newFrate,
            newDrate
        );
        // set the rates as the borrower, thus registering mutual consent, and then revoke it
        vm.startPrank(borrower);
        line.setRates(id, newFrate, newDrate);
        bytes32 expectedHash = _simulateMutualConstentHash(msgData, borrower);
        vm.expectEmit(true, false, false, true, address(line));
        emit MutualConsentRevoked(expectedHash);
        line.revokeConsent(msgData);
        vm.stopPrank();

        // now set rates and register mutual consent as lender
        vm.startPrank(lender);
        expectedHash = _simulateMutualConstentHash(msgData, lender);
        vm.expectEmit(true, true, false, true, address(line));
        emit MutualConsentRegistered(expectedHash, borrower);
        line.setRates(id, newFrate, newDrate);
        vm.stopPrank();

        /*
        (uint128 currentDrate, uint128 currentFrate, ) = line
            .interestRate()
            .rates(id);
        assertEq(currentDrate, newDrate);
        assertEq(currentFrate, newFrate);
        */
    }

    function test_setRates_fail_to_revoke_consent_as_other_signer() public {
        // first complete adding credit
        vm.startPrank(lender);
        line.addCredit(dRate, fRate, amount, token, lender);
        vm.stopPrank();

        bytes32 id = line.ids(0);

        emit log_named_bytes32("line id: ", id);

        uint128 newFrate = uint128(1 ether);
        uint128 newDrate = uint128(1 ether);

        vm.startPrank(borrower);
        line.setRates(id, newFrate, newDrate);
        vm.stopPrank();

        bytes memory msgData = _generateSetRatesMutualConsentMessageData(
            ILineOfCredit.setRates.selector,
            id,
            newFrate,
            newDrate
        );

        // attempt to revoke consent (should fail)
        vm.startPrank(lender);
        vm.expectRevert(MutualConsent.InvalidConsent.selector);
        line.revokeConsent(msgData);
        vm.stopPrank();
    }

    function test_setRates_revoke_consent_with_zero_bytes_fails() public {
        vm.startPrank(lender);
        line.addCredit(dRate, fRate, amount, token, lender);
        vm.stopPrank();

        bytes32 id = line.ids(0);

        emit log_named_bytes32("line id: ", id);

        uint128 newFrate = uint128(1 ether);
        uint128 newDrate = uint128(1 ether);

        vm.startPrank(borrower);
        line.setRates(id, newFrate, newDrate);

        bytes memory msgData = bytes("");

        vm.expectRevert(
            MutualConsent.UnsupportedMutualConsentFunction.selector
        );
        line.revokeConsent(msgData);
        vm.stopPrank();
    }

    function test_setRates_revoke_consent_as_malicious_user() public {
        vm.startPrank(lender);
        line.addCredit(dRate, fRate, amount, token, lender);
        vm.stopPrank();

        bytes32 id = line.ids(0);

        emit log_named_bytes32("line id: ", id);

        uint128 newFrate = uint128(1 ether);
        uint128 newDrate = uint128(1 ether);

        vm.startPrank(borrower);
        line.setRates(id, newFrate, newDrate);
        vm.stopPrank();

        bytes memory msgData = _generateSetRatesMutualConsentMessageData(
            ILineOfCredit.setRates.selector,
            id,
            newFrate,
            newDrate
        );

        // attempt to revoke consent (should fail)
        vm.startPrank(makeAddr("maliciousUser"));
        vm.expectRevert(MutualConsent.InvalidConsent.selector);
        line.revokeConsent(msgData);
        vm.stopPrank();
    }

    /*/////////////////////////////////////////////////////
                        increaseCredit
    /////////////////////////////////////////////////////*/

    function test_increaseCredit_can_revoke_consent_as_caller() public {
        vm.startPrank(lender);
        line.addCredit(dRate, fRate, amount, token, lender);
        vm.stopPrank();
        bytes32 id = line.ids(0);
        emit log_named_bytes32("line id: ", id);

        uint256 amount = 1 ether;

        bytes memory msgData = _generateIncreaseRatesMutualConsentMessageData(
            ILineOfCredit.increaseCredit.selector,
            id,
            amount
        );

        vm.startPrank(borrower);
        line.increaseCredit(id, amount);
        bytes32 expectedHash = _simulateMutualConstentHash(msgData, borrower);
        vm.expectEmit(true, false, false, true, address(line));
        emit MutualConsentRevoked(expectedHash);
        line.revokeConsent(msgData);
        vm.stopPrank();
    }

    function test_increaseCredit_cannot_revoke_consent_as_malicious_user()
        public
    {
        vm.startPrank(lender);
        line.addCredit(dRate, fRate, amount, token, lender);
        vm.stopPrank();

        bytes32 id = line.ids(0);

        uint256 amount = 1 ether;

        bytes memory msgData = _generateIncreaseRatesMutualConsentMessageData(
            ILineOfCredit.increaseCredit.selector,
            id,
            amount
        );

        vm.startPrank(borrower);
        line.increaseCredit(id, amount);
        vm.stopPrank();

        vm.startPrank(makeAddr("maliciousUser"));
        vm.expectRevert(MutualConsent.InvalidConsent.selector);
        line.revokeConsent(msgData);
        vm.stopPrank();
    }

    /*/////////////////////////////////////////////////////
                            UTILS
    /////////////////////////////////////////////////////*/

    function _mintAndApprove() internal {
        deal(lender, mintAmount);

        supportedToken1.mint(borrower, mintAmount);
        supportedToken1.mint(lender, mintAmount);

        vm.startPrank(borrower);
        supportedToken1.approve(address(line), MAX_INT);
        vm.stopPrank();

        vm.startPrank(lender);
        supportedToken1.approve(address(line), MAX_INT);
        vm.stopPrank();
    }

    function _generateAddCreditMutualConsentMessageData(
        bytes4 fnSelector,
        uint128 drate,
        uint128 frate,
        uint256 amount,
        address token,
        address lender
    ) internal returns (bytes memory msgData) {
        bytes memory reconstructedArgs = abi.encode(
            drate,
            frate,
            amount,
            token,
            lender
        );
        msgData = abi.encodePacked(fnSelector, reconstructedArgs);
    }

    function _generateSetRatesMutualConsentMessageData(
        bytes4 fnSelector,
        bytes32 id,
        uint128 drate,
        uint128 frate
    ) internal returns (bytes memory msgData) {
        bytes memory reconstructedArgs = abi.encode(id, drate, frate);
        msgData = abi.encodePacked(fnSelector, reconstructedArgs);
    }

    function _generateIncreaseRatesMutualConsentMessageData(
        bytes4 fnSelector,
        bytes32 id,
        uint256 amount
    ) internal returns (bytes memory msgData) {
        bytes memory reconstructedArgs = abi.encode(id, amount);
        msgData = abi.encodePacked(fnSelector, reconstructedArgs);
    }

    function _simulateMutualConstentHash(
        bytes memory reconstructedMsgData,
        address msgSender
    ) internal returns (bytes32) {
        return keccak256(abi.encodePacked(reconstructedMsgData, msgSender));
    }
}<|MERGE_RESOLUTION|>--- conflicted
+++ resolved
@@ -20,14 +20,10 @@
 
 interface Events {
     event Borrow(bytes32 indexed id, uint256 indexed amount);
-<<<<<<< HEAD
-    event MutualConsentRegistered(bytes32 _proposalId, address _nonCaller);
-    event MutualConsentRevoked(bytes32 _proposalId);
-=======
-    event MutualConsentRegistered(bytes32 _consentHash);
-    event MutualConsentRevoked(bytes32 _toRevoke);
-    event MutualConsentAccepted(bytes32 _acceptedHash);
->>>>>>> 5f845eda
+
+    event MutualConsentRegistered(bytes32 proposalId, address taker);
+    event MutualConsentRevoked(bytes32 proposalId);
+    event MutualConsentAccepted(bytes32 proposalId);
 }
 
 contract MutualConsentTest is Test, Events {
