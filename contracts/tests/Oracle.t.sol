pragma solidity 0.8.9;

import "forge-std/Test.sol";

import "chainlink/interfaces/FeedRegistryInterface.sol";

import {IERC20} from "openzeppelin/token/ERC20/IERC20.sol";
import {Denominations} from "chainlink/Denominations.sol";
import { Oracle } from "../modules/oracle/Oracle.sol";
import {MockRegistry} from "../mock/MockRegistry.sol";
import {LineOfCredit} from "../modules/credit/LineOfCredit.sol";
import {RevenueToken} from "../mock/RevenueToken.sol";
import {LineLib} from "../utils/LineLib.sol";
import { Escrow } from "../modules/escrow/Escrow.sol";

/*
collateralValue, debtValue (different decimals, same value);

- [x]  Must normalize all oracle prices to 8 decimals
    - [x]  both aggregators in 8 decimals
    - [x]  both above 8 decimals
    - [x]  both below 8 decimals
    - [x]  one 8 decimal, one over 8 decimal
    - [x]  one under 8 decimal, one 9 decimal
- [x]  Price must be within 25 hours
- [x]  price must be > 0
- [x]  forkOracle reverts if address is not an erc20
*/

interface Events {
    event StalePrice(address indexed token, uint256 answerTimestamp);
    event NullPrice(address indexed token);
    event NoDecimalData(address indexed token, bytes errData);
    event NoRoundData(address indexed token, bytes errData);
    event EnableCollateral(address indexed token);
}
contract OracleTest is Test, Events {

    // Mainnet Tokens
    address constant linkToken = 0x514910771AF9Ca656af840dff83E8264EcF986CA;
    address constant btc = 0xbBbBBBBbbBBBbbbBbbBbbbbBBbBbbbbBbBbbBBbB;
    address constant dai = 0x6B175474E89094C44Da98b954EedeAC495271d0F;
    address constant WETH = 0xC02aaA39b223FE8D0A0e5C4F27eAD9083C756Cc2;
    
    // Mock Tokens
    RevenueToken tokenA;
    RevenueToken tokenB;

    int256 constant TOKEN_A_PRICE = 500;
    int256 constant TOKEN_B_PRICE = 750;

    int256 constant DECIMALS_6 = 10**6;
    int256 constant DECIMALS_7 = 10**7;
    int256 constant DECIMALS_8 = 10**8;
    int256 constant DECIMALS_9 = 10**9;
    int256 constant DECIMALS_10 = 10**10;
    


    // Chainlink
    FeedRegistryInterface registry;
    MockRegistry mockRegistry1;
    MockRegistry mockRegistry2;

    address constant feedRegistryAddress = 0x47Fb2585D2C56Fe188D0E6ec628a38b74fCeeeDf;
    
    uint256 mainnetFork;
    Oracle forkOracle;
    Oracle oracle1;
    Oracle oracle2;

    string MAINNET_RPC_URL = vm.envString("MAINNET_RPC_URL");

    // Line
    LineOfCredit line;
    Escrow escrow;
    address borrower;
    address arbiter;
    address lender;

    uint256 mintAmount = 100 ether;
    uint32 minCollateralRatio = 10000; // 100%
    uint256 ttl = 150 days;
    uint128 dRate = 100;
    uint128 fRate = 1;

    constructor() {

    }

    function setUp() external {
        // Fork
        mainnetFork = vm.createFork(MAINNET_RPC_URL);
        vm.selectFork(mainnetFork);
        forkOracle = new Oracle(feedRegistryAddress);
        registry = FeedRegistryInterface(feedRegistryAddress);

        // Mocks
        mockRegistry1 = new MockRegistry();
        mockRegistry2 = new MockRegistry();
        
        oracle1 = new Oracle(address(mockRegistry1));
        oracle2 = new Oracle(address(mockRegistry2));

        tokenA = new RevenueToken();
        tokenB = new RevenueToken();

        mockRegistry1.addToken(address(tokenA), TOKEN_A_PRICE);
        mockRegistry1.addToken(address(tokenB), TOKEN_B_PRICE);

        mockRegistry2.addToken(address(tokenA), TOKEN_A_PRICE);
        mockRegistry2.addToken(address(tokenB), TOKEN_B_PRICE);

        // Line
        borrower = address(10);
        arbiter = address(this);
        lender = address(20);

        line = new LineOfCredit(address(oracle1), arbiter, borrower, ttl);
        assertEq(uint256(line.init()), uint256(LineLib.STATUS.ACTIVE));
        
        // deploy and save escrow
        escrow = new Escrow ( minCollateralRatio, address(oracle2), address(line), borrower);
        
        _mintAndApprove();

        _addCreditAndBorrow(address(tokenA), 1 ether);
    }

    /*/////////////////////////////////////////////////////////
    ///////////////         FUZZ TESTS          ///////////////
    /////////////////////////////////////////////////////////*/


    function test_collateral_value_after_decimals_change(uint8 decimalsA, uint8 decimalsB) external {
        vm.assume(decimalsA < 50 && decimalsB < 50);
        vm.warp(block.timestamp + 7 days);

        // before changing the oracle
        (uint256 principal, uint256 interest) = line.updateOutstandingDebt();
        emit log_named_uint("principal", principal);
        emit log_named_uint("interest", interest);

        uint256 collateralValue = escrow.getCollateralValue();
        emit log_named_uint("collateral", collateralValue);

        // after changing the oracle
        mockRegistry1.updateTokenDecimals(address(tokenA), decimalsA);
        mockRegistry2.updateTokenDecimals(address(tokenA), decimalsB);

        uint256 altCollateralValue = escrow.getCollateralValue();
        (uint256 altPrincipal, uint256 altInterest) = line.updateOutstandingDebt();
        
        assertEq(collateralValue, altCollateralValue, "collateral value should equal alt collateral value");
        assertEq(principal, altPrincipal, "principal value should equal alt principal value");
        assertEq(interest, altInterest, "interest value should equal alt interest value");
    }


    /*/////////////////////////////////////////////////////////
    ///////////////         FORK TESTS          ///////////////
    /////////////////////////////////////////////////////////*/
    function test_fetching_known_token_returns_valid_price() external {
        vm.selectFork(mainnetFork);
        int256 linkPrice = forkOracle.getLatestAnswer(linkToken);
        emit log_named_int("link", linkPrice);
        assertGt(linkPrice, 0);
    }

    function test_fails_if_address_is_not_ERC20_token() external {
        vm.selectFork(mainnetFork);
        address nonToken = makeAddr("notAtoken");
        vm.expectEmit(false,false,false,false, address(forkOracle));
        emit NoRoundData(nonToken, "Feed not Found");
        int256 price = forkOracle.getLatestAnswer(nonToken);
        assertEq(price, 0);
    }

    function test_stable_coin_with_8_decimals() external {
        uint256 daiDecimals = registry.decimals(dai, Denominations.USD);
        emit log_named_uint("daiDecimals", daiDecimals);
        assertEq(daiDecimals, 8);
        (,int256 normalPrice,,,) = registry.latestRoundData(dai, Denominations.USD);
        emit log_named_int("normalPrice", normalPrice);
        int256 price = forkOracle.getLatestAnswer(dai);
        emit log_named_int("price", price);
        assertEq(price, normalPrice);
    }

<<<<<<< HEAD
    function test_token_with_more_than_8_decimals() external {
        emit log_named_uint("timestamp", block.timestamp);
        uint256 amplDecimals = registry.decimals(ampl, Denominations.USD);
        assertEq(amplDecimals, 18);
        (,int256 normalPrice,,,) = registry.latestRoundData(ampl, Denominations.USD);
        int256 price = forkOracle.getLatestAnswer(ampl);
        assertEq(price, normalPrice / 10**10);
=======
    function test_can_use_WETH_as_collateral(uint256 amount) public {
        vm.assume(amount > 0 && amount < 100 ether);

        // use the mainnet fork's chainlink feedregistry
        escrow = new Escrow ( minCollateralRatio, address(forkOracle), address(line), borrower);

        vm.startPrank(arbiter);
        vm.expectEmit(true,false,false,true, address(escrow));
        emit EnableCollateral(WETH);
        escrow.enableCollateral(WETH);
        vm.stopPrank();

        // deal(WETH, lender, amount * 2);

        // vm.startPrank(borrower);
        // IERC20(WETH).approve(address(line), type(uint256).max);
        // line.addCredit(dRate, fRate, amount, WETH, lender);
        // vm.stopPrank();
        // vm.startPrank(lender);
        // IERC20(WETH).approve(address(escrow), type(uint256).max);
        // line.addCredit(dRate, fRate, amount, WETH, lender);
        // vm.stopPrank();



        // vm.startPrank(borrower);
        // escrow.addCollateral(1 ether, address(WETH));
        // line.borrow(line.ids(0), 1 ether);
        // vm.stopPrank();
>>>>>>> 2eb9324e
    }

    function test_readonly_oracle_matches_oracle() public {
        int256 btcPrice = forkOracle.getLatestAnswer(btc);
        int256 readonlyBtcPrice = forkOracle._getLatestAnswer(btc);

        assertEq(btcPrice, readonlyBtcPrice, "pricesShouldMatch");
        assertTrue(btcPrice > 0);
    }

    /*/////////////////////////////////////////////////////////
    ///////////////         MOCK TESTS          ///////////////
    /////////////////////////////////////////////////////////*/

    function test_token_with_stale_price() external {
        mockRegistry1.overrideTokenTimestamp(address(tokenA), true);
        vm.expectEmit(true,false,false, true, address(oracle1));
        emit StalePrice(address(tokenA), block.timestamp - 28 hours);
        int256 price = oracle1.getLatestAnswer(address(tokenA));
        assertEq(price, 0);
    }

    function test_token_with_null_price() external {
        mockRegistry1.updateTokenBasePrice(address(tokenB), 0);
        vm.expectEmit(true,false,false, true, address(oracle1));
        emit NullPrice(address(tokenB));
        int price = oracle1.getLatestAnswer(address(tokenB));
        assertEq(price, 0);
    }

    function test_token_price_with_varying_decimals(uint8 newDecimals) external {
        vm.assume(newDecimals < 50);

        int256 price = oracle1.getLatestAnswer(address(tokenA));
        assertEq(price, TOKEN_A_PRICE * DECIMALS_8);

        uint8 tokenAdecimals = mockRegistry1.decimals(address(tokenA), address(0));
        assertEq(tokenAdecimals, 8);

        mockRegistry1.updateTokenDecimals(address(tokenA), newDecimals);

        tokenAdecimals = mockRegistry1.decimals(address(tokenA), address(0));
        assertEq(tokenAdecimals, newDecimals);

        int256 newPrice = oracle1.getLatestAnswer(address(tokenA));
        assertEq(price, newPrice);
    }

    function test_token_with_zero_decimals() external {

        uint8 tokenAdecimals = mockRegistry1.decimals(address(tokenA), address(0));
        assertEq(tokenAdecimals, 8);
        
        mockRegistry1.updateTokenDecimals(address(tokenA), 0);

        tokenAdecimals = mockRegistry1.decimals(address(tokenA), address(0));
        assertEq(tokenAdecimals, 0);

        int price = oracle1.getLatestAnswer(address(tokenA));

        assertEq(price, TOKEN_A_PRICE * DECIMALS_8);
    }

    function test_token_with_invalid_decimals() external {

        uint8 tokenAdecimals = mockRegistry1.decimals(address(tokenA), address(0));
        assertEq(tokenAdecimals, 8);

        mockRegistry1.revertDecimals(address(tokenA), true);

        bytes memory empty;
        emit NoDecimalData(address(tokenA), empty);
        int price = oracle1.getLatestAnswer(address(tokenA));

        assertEq(price, 0);
    }

    /*/////////////////////////////////////////////////////////
    ///////////////         HELPERS             ///////////////
    /////////////////////////////////////////////////////////*/

     function _mintAndApprove() internal {
        deal(lender, mintAmount);

        tokenA.mint(borrower, mintAmount);
        tokenA.mint(lender, mintAmount);
        tokenB.mint(borrower, mintAmount);
        tokenB.mint(lender, mintAmount);


        vm.startPrank(borrower);
        tokenA.approve(address(line), type(uint256).max);
        tokenB.approve(address(line), type(uint256).max);
        tokenA.approve(address(escrow), type(uint256).max);
        tokenB.approve(address(escrow), type(uint256).max);
        vm.stopPrank();

        vm.startPrank(lender);
        tokenA.approve(address(line), type(uint256).max);
        tokenB.approve(address(line), type(uint256).max);
        vm.stopPrank();
    }   
    
    function _addCreditAndBorrow(address token, uint256 amount) internal {
        vm.startPrank(borrower);
        line.addCredit(dRate, fRate, amount, token, lender);
        vm.stopPrank();
        vm.startPrank(lender);
        line.addCredit(dRate, fRate, amount, token, lender);
        vm.stopPrank();

        vm.startPrank(arbiter);
        escrow.enableCollateral(address(token));
        vm.stopPrank();

        vm.startPrank(borrower);
        escrow.addCollateral(1 ether, address(token));
        line.borrow(line.ids(0), 1 ether);
        vm.stopPrank();
    }

}<|MERGE_RESOLUTION|>--- conflicted
+++ resolved
@@ -187,15 +187,7 @@
         assertEq(price, normalPrice);
     }
 
-<<<<<<< HEAD
-    function test_token_with_more_than_8_decimals() external {
-        emit log_named_uint("timestamp", block.timestamp);
-        uint256 amplDecimals = registry.decimals(ampl, Denominations.USD);
-        assertEq(amplDecimals, 18);
-        (,int256 normalPrice,,,) = registry.latestRoundData(ampl, Denominations.USD);
-        int256 price = forkOracle.getLatestAnswer(ampl);
-        assertEq(price, normalPrice / 10**10);
-=======
+
     function test_can_use_WETH_as_collateral(uint256 amount) public {
         vm.assume(amount > 0 && amount < 100 ether);
 
@@ -225,7 +217,6 @@
         // escrow.addCollateral(1 ether, address(WETH));
         // line.borrow(line.ids(0), 1 ether);
         // vm.stopPrank();
->>>>>>> 2eb9324e
     }
 
     function test_readonly_oracle_matches_oracle() public {
