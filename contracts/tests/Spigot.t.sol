--- conflicted
+++ resolved
@@ -775,15 +775,11 @@
         spigot.updateOperator(address(0xdebf));
         assertEq(spigot.operator(), address(0xdebf));
     }
-<<<<<<< HEAD
-=======
 
     function test_updateOperator_AsOwner() public {
         vm.prank(owner);
         spigot.updateOperator(address(20));
     }
-
->>>>>>> bb925668
     
     function test_updateOwner_AsNonOwner() public {
         hoax(address(0xdebf));
