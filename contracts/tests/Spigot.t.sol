--- conflicted
+++ resolved
@@ -7,12 +7,7 @@
 import {SimpleRevenueContract} from "../mock/SimpleRevenueContract.sol";
 import {Denominations} from "chainlink/Denominations.sol";
 
-<<<<<<< HEAD
-
-import { ISpigot } from '../interfaces/ISpigot.sol';
-=======
 import {ISpigot} from "../interfaces/ISpigot.sol";
->>>>>>> dada84fb
 
 contract SpigotTest is Test {
    
@@ -75,22 +70,14 @@
         revenueContract = address(new SimpleRevenueContract(owner, _token));
 
         settings = ISpigot.Setting(split, claimFunc, newOwnerFunc);
-<<<<<<< HEAD
-       
+
         spigot = new Spigot(owner, operator);
-        
-        // add spigot for revenue contract 
-        require(spigot.addSpigot(revenueContract, settings), "Failed to add spigot");
-=======
-
-        spigot = new Spigot(owner, treasury, operator);
 
         // add spigot for revenue contract
         require(
             spigot.addSpigot(revenueContract, settings),
             "Failed to add spigot"
         );
->>>>>>> dada84fb
 
         // give spigot ownership to claim revenue
         revenueContract.call(
@@ -192,25 +179,13 @@
     /**
      * @dev helper func to get max revenue payment claimable in Spigot.
      *      Prevents uint overflow on owner split calculations
-<<<<<<< HEAD
     */
     function getMaxRevenue(uint256 totalRevenue) internal pure returns(uint256, uint256) {
         if(totalRevenue > MAX_REVENUE) return(MAX_REVENUE, totalRevenue - MAX_REVENUE);
-=======
-     */
-    function getMaxRevenue(uint256 totalRevenue)
-        internal
-        pure
-        returns (uint256, uint256)
-    {
-        if (totalRevenue > MAX_REVENUE)
-            return (MAX_REVENUE, totalRevenue - MAX_REVENUE);
->>>>>>> dada84fb
         return (totalRevenue, 0);
     }
 
     /**
-<<<<<<< HEAD
      * @dev helper func to check revenue payment streams to `ownerTokens` and `operatorTokens` happened and Spigot is accounting properly.
     */
     function assertSpigotSplits(address _token, uint256 totalRevenue) internal {
@@ -218,34 +193,20 @@
         uint256 ownerTokens = maxRevenue * settings.ownerSplit / 100;
         uint256 operatorTokens = maxRevenue - ownerTokens;
         uint256 spigotBalance = _token == Denominations.ETH ?
-                address(spigot).balance :
-                RevenueToken(_token).balanceOf(address(spigot));
-        
-        // console.log(spigotBalance);
+            address(spigot).balance :
+            RevenueToken(_token).balanceOf(address(spigot));
 
         uint roundingFix = spigotBalance - (ownerTokens + operatorTokens);
 
-        
-=======
-     * @dev helper func to check revenue payment streams to `owner` and `treasury` happened and Spigot is accounting properly.
-     */
-    function assertSpigotSplits(address _token, uint256 totalRevenue) internal {
-        (uint256 maxRevenue, uint256 overflow) = getMaxRevenue(totalRevenue);
-        uint256 escrowed = (maxRevenue * settings.ownerSplit) / 100;
->>>>>>> dada84fb
-
         assertEq(roundingFix > 1, false);
         assertEq(
-<<<<<<< HEAD
             spigot.getOwnerTokens(_token),
             ownerTokens,
             'Invalid escrow amount for spigot revenue'
         );
 
         assertEq(
-            _token == Denominations.ETH ?
-                address(spigot).balance :
-                RevenueToken(_token).balanceOf(address(spigot)),
+            spigotBalance,
             ownerTokens + operatorTokens + roundingFix, // revenue over max stays in contract unnaccounted
             'Spigot balance vs escrow + overflow mismatch'
         );
@@ -254,27 +215,6 @@
             spigot.getOperatorTokens(_token),
             maxRevenue - ownerTokens,
             'Invalid treasury payment amount for spigot revenue'
-=======
-            spigot.getEscrowed(_token),
-            escrowed,
-            "Invalid escrow amount for spigot revenue"
-        );
-
-        assertEq(
-            _token == Denominations.ETH
-                ? address(spigot).balance
-                : RevenueToken(token).balanceOf(address(spigot)),
-            escrowed + overflow, // revenue over max stays in contract unnaccounted
-            "Spigot balance vs escrow + overflow mismatch"
-        );
-
-        assertEq(
-            _token == Denominations.ETH
-                ? address(treasury).balance
-                : RevenueToken(token).balanceOf(treasury),
-            maxRevenue - escrowed,
-            "Invalid treasury payment amount for spigot revenue"
->>>>>>> dada84fb
         );
     }
 
@@ -421,26 +361,16 @@
 
     // Claim escrow
 
-<<<<<<< HEAD
     function test_claimOwnerTokens_AsOwner(uint256 totalRevenue) public {
         if(totalRevenue == 0 || totalRevenue > MAX_REVENUE) return;
-=======
-    function test_claimEscrow_AsOwner(uint256 totalRevenue) public {
-        if (totalRevenue == 0 || totalRevenue > MAX_REVENUE) return;
->>>>>>> dada84fb
         // send revenue and claim it
         token.mint(address(spigot), totalRevenue);
         bytes memory claimData;
         spigot.claimRevenue(revenueContract, address(token), claimData);
         assertSpigotSplits(address(token), totalRevenue);
 
-<<<<<<< HEAD
         uint256 claimed = spigot.claimOwnerTokens(address(token));
         (uint256 maxRevenue,) = getMaxRevenue(totalRevenue);
-=======
-        uint256 claimed = spigot.claimEscrow(address(token));
-        (uint256 maxRevenue, ) = getMaxRevenue(totalRevenue);
->>>>>>> dada84fb
 
         assertEq(
             (maxRevenue * settings.ownerSplit) / 100,
@@ -536,11 +466,7 @@
         spigot.claimRevenue(revenueContract, address(token), claimData); // collect majority of revenue
         spigot.claimRevenue(revenueContract, address(token), claimData); // collect remained
 
-<<<<<<< HEAD
         spigot.claimOwnerTokens(address(token));       // should pass bc no unlciamed revenue
-=======
-        spigot.claimEscrow(address(token)); // should pass bc no unlciamed revenue
->>>>>>> dada84fb
     }
 
     function test_claimEscrow_UnregisteredToken() public {
