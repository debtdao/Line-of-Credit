pragma solidity 0.8.16;
import {Denominations} from "chainlink/Denominations.sol";
import {ILineOfCredit} from "../interfaces/ILineOfCredit.sol";
import {IOracle} from "../interfaces/IOracle.sol";
import {IInterestRateCredit} from "../interfaces/IInterestRateCredit.sol";
import {ILineOfCredit} from "../interfaces/ILineOfCredit.sol";
import {LineLib} from "./LineLib.sol";

/**
 * @title Debt DAO Line of Credit Library
 * @author Kiba Gateaux
 * @notice Core logic and variables to be reused across all Debt DAO Marketplace Line of Credit contracts
 */

library CreditLib {
    event AddCredit(address indexed lender, address indexed token, uint256 indexed deposit, bytes32 id);

    /// @notice Emitted when Lender withdraws from their initial deposit
    event WithdrawDeposit(bytes32 indexed id, uint256 indexed amount);

    /// @notice Emitted when Lender withdraws interest paid by borrower
    event WithdrawProfit(bytes32 indexed id, uint256 indexed amount);

    /// @notice Emits amount of interest (denominated in credit token) added to a Borrower's outstanding balance
    event InterestAccrued(bytes32 indexed id, uint256 indexed amount);

    // Borrower Events

    /// @notice Emits when Borrower has drawn down an amount (denominated in credit.token) on a credit line
    event Borrow(bytes32 indexed id, uint256 indexed amount);

    /// @notice Emits that a Borrower has repaid some amount of interest (denominated in credit.token)
    event RepayInterest(bytes32 indexed id, uint256 indexed amount);

    /// @notice Emits that a Borrower has repaid some amount of principal (denominated in credit.token)
    event RepayPrincipal(bytes32 indexed id, uint256 indexed amount);

    // Errors

    error NoTokenPrice();

    error PositionExists();

    error RepayAmountExceedsDebt(uint256 totalAvailable);

    error InvalidTokenDecimals();
<<<<<<< HEAD

    error CreditPositionClosed();

=======
    
>>>>>>> 60f5feb4
    error NoQueue();

    error PositionIsClosed();

    error NoLiquidity();

    error CloseFailedWithPrincipal();

    error CallerAccessDenied();

    /**
     * @dev          - Creates a deterministic hash id for a credit line provided by a single Lender for a given token on a Line of Credit facility
     * @param line   - The Line of Credit facility concerned
     * @param lender - The address managing the credit line concerned
     * @param token  - The token being lent out on the credit line concerned
     * @return id
     */
    function computeId(address line, address lender, address token) external pure returns (bytes32) {
        return keccak256(abi.encode(line, lender, token));
    }

    // getOutstandingDebt() is called by updateOutstandingDebt()
    function getOutstandingDebt(
        ILineOfCredit.Credit memory credit,
        bytes32 id,
        address oracle,
        address interestRate
    ) external returns (ILineOfCredit.Credit memory c, uint256 principal, uint256 interest) {
        c = accrue(credit, id, interestRate);

        int256 price = IOracle(oracle).getLatestAnswer(c.token);

        principal = calculateValue(price, c.principal, c.decimals);
        interest = calculateValue(price, c.interestAccrued, c.decimals);

        return (c, principal, interest);
    }

    /**
     * @notice         - Calculates value of tokens.  Used for calculating the USD value of principal and of interest during getOutstandingDebt()
     * @dev            - Assumes Oracle returns answers in USD with 1e8 decimals
     *                 - If price < 0 then we treat it as 0.
     * @param price    - The Oracle price of the asset. 8 decimals
     * @param amount   - The amount of tokens being valued.
     * @param decimals - Token decimals to remove for USD price
     * @return         - The total USD value of the amount of tokens being valued in 8 decimals
     */
    function calculateValue(int price, uint256 amount, uint8 decimals) public pure returns (uint256) {
        return price <= 0 ? 0 : (amount * uint(price)) / (1 * 10 ** decimals);
    }

    /**
     * see ILineOfCredit._createCredit
     * @notice called by LineOfCredit._createCredit during every repayment function
     * @param oracle - interset rate contract used by line that will calculate interest owed
     */
    function create(
        bytes32 id,
        uint256 amount,
        address lender,
        address token,
        address oracle
    ) external returns (ILineOfCredit.Credit memory credit) {
        int price = IOracle(oracle).getLatestAnswer(token);
        if (price <= 0) {
            revert NoTokenPrice();
        }

        (bool passed, bytes memory result) = token.call(abi.encodeWithSignature("decimals()"));

        if (!passed || result.length == 0) {
            revert InvalidTokenDecimals();
        }

        uint8 decimals = abi.decode(result, (uint8));

        credit = ILineOfCredit.Credit({
            lender: lender,
            token: token,
            decimals: decimals,
            deposit: amount,
            principal: 0,
            interestAccrued: 0,
            interestRepaid: 0,
            isOpen: true
        });

        emit AddCredit(lender, token, amount, id);

        return credit;
    }

    /**
     * see ILineOfCredit._repay
     * @notice called by LineOfCredit._repay during every repayment function
     * @dev uses uncheckd math. assumes checks have been done in caller
     * @param credit - The lender position being repaid
     */
    function repay(
        ILineOfCredit.Credit memory credit,
        bytes32 id,
        uint256 amount,
        address payer
    ) external returns (ILineOfCredit.Credit memory) {
        if (!credit.isOpen) {
<<<<<<< HEAD
            revert CreditPositionClosed();
=======
            revert PositionIsClosed();
>>>>>>> 60f5feb4
        }

        unchecked {
            if (amount > credit.principal + credit.interestAccrued) {
                revert RepayAmountExceedsDebt(credit.principal + credit.interestAccrued);
            }

            if (amount <= credit.interestAccrued) {
                credit.interestAccrued -= amount;
                credit.interestRepaid += amount;
                emit RepayInterest(id, amount);
            } else {
                uint256 interest = credit.interestAccrued;
                uint256 principalPayment = amount - interest;

                // update individual credit line denominated in token
                credit.principal -= principalPayment;
                credit.interestRepaid += interest;
                credit.interestAccrued = 0;

                emit RepayInterest(id, interest);
                emit RepayPrincipal(id, principalPayment);
            }
        }
<<<<<<< HEAD

        if (payer != address(0)) {
=======
        
        // if we arent using funds from reserves to repay then pull tokens from target
        if(payer != address(0)) {
>>>>>>> 60f5feb4
            LineLib.receiveTokenOrETH(credit.token, payer, amount);
        }

        return credit;
    }

    /**
     * see ILineOfCredit.withdraw
     * @notice called by LineOfCredit.withdraw during every repayment function
     * @dev uses uncheckd math. assumes checks have been done in caller
     * @param credit - The lender position that is being bwithdrawn from
     */
    function withdraw(
        ILineOfCredit.Credit memory credit,
        bytes32 id,
        address caller,
        uint256 amount
    ) external returns (ILineOfCredit.Credit memory) {
        if (caller != credit.lender) {
            revert CallerAccessDenied();
        }

        unchecked {
            if (amount > credit.deposit - credit.principal + credit.interestRepaid) {
                revert ILineOfCredit.NoLiquidity();
            }

            if (amount > credit.interestRepaid) {
                uint256 interest = credit.interestRepaid;

                credit.deposit -= amount - interest;
                credit.interestRepaid = 0;

                // emit events before setting to 0
                emit WithdrawDeposit(id, amount - interest);
                emit WithdrawProfit(id, interest);
            } else {
                credit.interestRepaid -= amount;
                emit WithdrawProfit(id, amount);
            }
        }

        LineLib.sendOutTokenOrETH(credit.token, credit.lender, amount);

        return credit;
    }

    /**
     * see ILineOfCredit._accrue
     * @notice called by LineOfCredit._accrue during every repayment function
     * @dev public to use in `getOutstandingDebt`
     * @param interest - interset rate contract used by line that will calculate interest owed
     */
    function accrue(
        ILineOfCredit.Credit memory credit,
        bytes32 id,
        address interest
    ) public returns (ILineOfCredit.Credit memory) {
        if (!credit.isOpen) {
            return credit;
        }
        unchecked {
            // interest will almost always be less than deposit
            // low risk of overflow unless extremely high interest rate

            // get token demoninated interest accrued
            uint256 accruedToken = IInterestRateCredit(interest).accrueInterest(id, credit.principal, credit.deposit);

            // update credit line balance
            credit.interestAccrued += accruedToken;

            emit InterestAccrued(id, accruedToken);
            return credit;
        }
    }

    function interestAccrued(
        ILineOfCredit.Credit memory credit,
        bytes32 id,
        address interest
    ) external view returns (uint256) {
        return
            credit.interestAccrued +
            IInterestRateCredit(interest).getInterestAccrued(id, credit.principal, credit.deposit);
    }

    function getNextRateInQ(uint256 principal, bytes32 id, address interest) external view returns (uint128, uint128) {
        if (principal == 0) {
            revert NoQueue();
        } else {
            return IInterestRateCredit(interest).getRates(id);
        }
    }
}<|MERGE_RESOLUTION|>--- conflicted
+++ resolved
@@ -44,13 +44,7 @@
     error RepayAmountExceedsDebt(uint256 totalAvailable);
 
     error InvalidTokenDecimals();
-<<<<<<< HEAD
-
-    error CreditPositionClosed();
-
-=======
-    
->>>>>>> 60f5feb4
+
     error NoQueue();
 
     error PositionIsClosed();
@@ -156,11 +150,7 @@
         address payer
     ) external returns (ILineOfCredit.Credit memory) {
         if (!credit.isOpen) {
-<<<<<<< HEAD
-            revert CreditPositionClosed();
-=======
             revert PositionIsClosed();
->>>>>>> 60f5feb4
         }
 
         unchecked {
@@ -185,14 +175,9 @@
                 emit RepayPrincipal(id, principalPayment);
             }
         }
-<<<<<<< HEAD
-
-        if (payer != address(0)) {
-=======
-        
+
         // if we arent using funds from reserves to repay then pull tokens from target
         if(payer != address(0)) {
->>>>>>> 60f5feb4
             LineLib.receiveTokenOrETH(credit.token, payer, amount);
         }
 
