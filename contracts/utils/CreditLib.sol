--- conflicted
+++ resolved
@@ -226,50 +226,6 @@
                 emit WithdrawProfit(id, amount);
             }
         }
-<<<<<<< HEAD
-=======
-    }
-
-    /**
-     * see ILineOfCredit._accrue
-     * @notice called by LineOfCredit._accrue during every repayment function
-    */
-    function borrow(
-        ILineOfCredit.Credit memory credit,
-        bytes32 id,
-        uint256 amount
-    ) public pure returns (ILineOfCredit.Credit memory) {
-        if (!credit.isOpen) {
-            revert PositionIsClosed();
-        }
-
-        if (amount > credit.deposit - credit.principal) {
-            revert NoLiquidity();
-        }
-
-        credit.principal += amount;
-
-        emit Borrow(id, amount);
-        
-        return credit;
-    }
-
-
-    /**
-     * see ILineOfCredit._accrue
-     * @notice called by LineOfCredit._accrue during every repayment function
-    */
-    function close(
-        ILineOfCredit.Credit memory credit,
-        bytes32 id
-    ) public view returns (ILineOfCredit.Credit memory) {
-        if (!credit.isOpen) {
-            revert PositionIsClosed();
-        }
-        if (credit.principal != 0) {
-            revert CloseFailedWithPrincipal();
-        }
->>>>>>> 16f8a7f8
 
         LineLib.sendOutTokenOrETH(credit.token, credit.lender, amount);
 
