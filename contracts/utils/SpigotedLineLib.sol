--- conflicted
+++ resolved
@@ -9,12 +9,9 @@
 import {Denominations} from "chainlink/Denominations.sol";
 
 library SpigotedLineLib {
-<<<<<<< HEAD
     /// @notice - maximum revenue we want to be able to take from spigots if Line is in default
     uint8 constant MAX_SPLIT = 100;
 
-=======
->>>>>>> 2eb9324e
     error NoSpigot();
 
     error TradeFailed();
@@ -197,9 +194,9 @@
         if (status == LineLib.STATUS.ACTIVE && split != defaultSplit) {
             // if Line of Credit is healthy then set the split to the prior agreed default split of revenue tokens
             return ISpigot(spigot).updateOwnerSplit(revenueContract, defaultSplit);
-        } else if (status == LineLib.STATUS.LIQUIDATABLE && split != SpigotLib.MAX_SPLIT) {
+        } else if (status == LineLib.STATUS.LIQUIDATABLE && split != MAX_SPLIT) {
             // if the Line of Credit is in distress then take all revenue to repay debt
-            return ISpigot(spigot).updateOwnerSplit(revenueContract, SpigotLib.MAX_SPLIT);
+            return ISpigot(spigot).updateOwnerSplit(revenueContract, MAX_SPLIT);
         }
 
         return false;
