--- conflicted
+++ resolved
@@ -111,38 +111,17 @@
         claimed = _claimRevenue(self, revenueContract, token, data);
 
         // splits revenue stream according to Spigot settings
-<<<<<<< HEAD
-        uint256 ownerTokenAmount = claimed * self.settings[revenueContract].ownerSplit / 100;
+        uint256 ownerTokens = claimed * self.settings[revenueContract].ownerSplit / 100;
         // update escrowed balance
-        self.ownerTokens[token] = self.ownerTokens[token] + ownerTokenAmount;
+        self.ownerTokens[token] = self.ownerTokens[token] + ownerTokens;
         
         // update operator amount
-        if(claimed > ownerTokenAmount) {
-            self.operatorTokens[token] = self.operatorTokens[token] + (claimed - ownerTokenAmount);
-        }
-
-        emit ClaimRevenue(token, claimed, ownerTokenAmount, revenueContract);
-        
-=======
-        uint256 escrowedAmount = (claimed *
-            self.settings[revenueContract].ownerSplit) / 100;
-        // update escrowed balance
-        self.escrowed[token] = self.escrowed[token] + escrowedAmount;
-
-        // send non-escrowed tokens to Treasury if non-zero
-        if (claimed > escrowedAmount) {
-            require(
-                LineLib.sendOutTokenOrETH(
-                    token,
-                    self.treasury,
-                    claimed - escrowedAmount
-                )
-            );
-        }
-
-        emit ClaimRevenue(token, claimed, escrowedAmount, revenueContract);
-
->>>>>>> dada84fb
+        if(claimed > ownerTokens) {
+            self.operatorTokens[token] = self.operatorTokens[token] + (claimed - ownerTokens);
+        }
+
+        emit ClaimRevenue(token, claimed, ownerTokens, revenueContract);
+        
         return claimed;
     }
 
@@ -151,17 +130,9 @@
         external
         returns (uint256 claimed)
     {
-<<<<<<< HEAD
         if(msg.sender != self.owner) { revert CallerAccessDenied(); }
         
         claimed = self.ownerTokens[token];
-=======
-        if (msg.sender != self.owner) {
-            revert CallerAccessDenied();
-        }
-
-        claimed = self.escrowed[token];
->>>>>>> dada84fb
 
         if (claimed == 0) {
             revert ClaimFailed();
@@ -292,25 +263,6 @@
         return true;
     }
 
-    /** see Spigot.updateTreasury */
-<<<<<<< HEAD
-    
-=======
-    function updateTreasury(SpigotState storage self, address newTreasury)
-        external
-        returns (bool)
-    {
-        if (msg.sender != self.operator && msg.sender != self.treasury) {
-            revert CallerAccessDenied();
-        }
-
-        require(newTreasury != address(0));
-        self.treasury = newTreasury;
-        emit UpdateTreasury(newTreasury);
-        return true;
-    }
->>>>>>> dada84fb
-
     /** see Spigot.updateWhitelistedFunction*/
     function updateWhitelistedFunction(
         SpigotState storage self,
@@ -324,19 +276,6 @@
         emit UpdateWhitelistFunction(func, allowed);
         return true;
     }
-
-    /** see Spigot.getEscrowed*/
-<<<<<<< HEAD
-   
-=======
-    function getEscrowed(SpigotState storage self, address token)
-        external
-        view
-        returns (uint256)
-    {
-        return self.escrowed[token];
-    }
->>>>>>> dada84fb
 
     /** see Spigot.isWhitelisted*/
     function isWhitelisted(SpigotState storage self, bytes4 func)
