--- conflicted
+++ resolved
@@ -129,11 +129,7 @@
         return true;
     }
 
-<<<<<<< HEAD
-    /** see Spigot.claimEscrow */
-=======
     /** see Spigot.claimOwnerTokens */
->>>>>>> 2eb9324e
     function claimOwnerTokens(SpigotState storage self, address token) external returns (uint256 claimed) {
         if (msg.sender != self.owner) {
             revert CallerAccessDenied();
