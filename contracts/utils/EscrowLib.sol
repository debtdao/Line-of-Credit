--- conflicted
+++ resolved
@@ -80,13 +80,9 @@
         uint256 amount,
         address token
     ) external returns (uint256) {
-<<<<<<< HEAD
-        require(amount != 0);
-=======
         if (amount == 0) {
             revert InvalidZeroAmount();
         }
->>>>>>> 2eb9324e
         if (!self.enabled[token]) {
             revert InvalidCollateral();
         }
@@ -112,33 +108,6 @@
         bool isEnabled = self.enabled[token];
         IEscrow.Deposit memory deposit = self.deposited[token]; // gas savings
         if (!isEnabled) {
-<<<<<<< HEAD
-            if (token == Denominations.ETH) {
-                // enable native eth support
-                deposit.asset = Denominations.ETH;
-                deposit.assetDecimals = 18;
-            } else {
-                (bool passed, bytes memory tokenAddrBytes) = token.call(abi.encodeWithSignature("asset()"));
-
-                bool is4626 = tokenAddrBytes.length != 0 && passed;
-                deposit.isERC4626 = is4626;
-                // if 4626 save the underlying token to use for oracle pricing
-                deposit.asset = !is4626 ? token : abi.decode(tokenAddrBytes, (address));
-
-                int256 price = IOracle(oracle).getLatestAnswer(deposit.asset);
-                if (price <= 0) {
-                    revert InvalidCollateral();
-                }
-
-                (bool successDecimals, bytes memory decimalBytes) = deposit.asset.call(
-                    abi.encodeWithSignature("decimals()")
-                );
-                if (decimalBytes.length != 0 && successDecimals) {
-                    deposit.assetDecimals = abi.decode(decimalBytes, (uint8));
-                } else {
-                    deposit.assetDecimals = 18;
-                }
-=======
             (bool passed, bytes memory tokenAddrBytes) = token.call(abi.encodeWithSignature("asset()"));
 
             bool is4626 = tokenAddrBytes.length != 0 && passed;
@@ -150,7 +119,6 @@
             int256 price = IOracle(oracle).getLatestAnswer(deposit.asset);
             if (price <= 0) {
                 revert InvalidCollateral();
->>>>>>> 2eb9324e
             }
 
             (bool successDecimals, bytes memory decimalBytes) = deposit.asset.call(
@@ -182,13 +150,9 @@
         address token,
         address to
     ) external returns (uint256) {
-<<<<<<< HEAD
-        require(amount != 0);
-=======
         if (amount == 0) {
             revert InvalidZeroAmount();
         }
->>>>>>> 2eb9324e
         if (msg.sender != borrower) {
             revert CallerAccessDenied();
         }
@@ -226,13 +190,10 @@
 
     /** see Escrow.liquidate */
     function liquidate(EscrowState storage self, uint256 amount, address token, address to) external returns (bool) {
-<<<<<<< HEAD
-        require(amount != 0);
-=======
         if (amount == 0) {
             revert InvalidZeroAmount();
         }
->>>>>>> 2eb9324e
+
         if (msg.sender != self.line) {
             revert CallerAccessDenied();
         }
