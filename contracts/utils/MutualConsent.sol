--- conflicted
+++ resolved
@@ -30,14 +30,9 @@
 
     /* ============ Events ============ */
 
-<<<<<<< HEAD
-    event MutualConsentRegistered(bytes32 _proposalId, address _taker);
-    event MutualConsentRevoked(bytes32 _proposalId);
-=======
-    event MutualConsentRegistered(bytes32 _consentHash);
-    event MutualConsentRevoked(bytes32 _toRevoke);
-    event MutualConsentAccepted(bytes32 _acceptedHash);
->>>>>>> 5f845eda
+    event MutualConsentRegistered(bytes32 proposalId, address taker);
+    event MutualConsentRevoked(bytes32 proposalId);
+    event MutualConsentAccepted(bytes32 proposalId);
 
     /* ============ Modifiers ============ */
 
@@ -82,11 +77,7 @@
 
         delete mutualConsentProposals[proposalIdToDelete];
 
-<<<<<<< HEAD
         emit MutualConsentRevoked(proposalIdToDelete);
-=======
-        emit MutualConsentRevoked(hashToDelete);
->>>>>>> 5f845eda
     }
 
     /* ============ Internal Functions ============ */
@@ -114,7 +105,7 @@
 
         delete mutualConsentProposals[expectedProposalId];
 
-        emit MutualConsentAccepted(expectedHash);
+        emit MutualConsentAccepted(expectedProposalId);
 
         return true;
     }
