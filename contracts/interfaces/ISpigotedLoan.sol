--- conflicted
+++ resolved
@@ -1,10 +1,7 @@
 pragma solidity ^0.8.9;
-<<<<<<< HEAD
-import { ISpigot } from "./ISpigot.sol";
-=======
 
 import {ISpigot} from "./ISpigot.sol";
->>>>>>> 9b834d56
+
 interface ISpigotedLoan {
   event RevenuePayment(
     address indexed token,
@@ -13,22 +10,6 @@
     // this event is just semantics/helper to track payments from revenue specifically
   );
 
-  event TradeSpigotRevenue(
-    address indexed revenueToken,
-    uint256 revenueTokenAmount,
-    address indexed debtToken,
-    uint256 indexed debtTokensBought
-  );
-
-  error NoSpigot();
-  error TradeFailed();
-  error ReleaseSpigotFailed();
-
-  function addSpigot(address revenueContract, ISpigot.Setting calldata setting) external returns(bool);
-  function updateOwnerSplit(address revenueContract) external returns(bool);
-  function updateWhitelist(bytes4 func, bool allowed) external returns(bool);
-  function releaseSpigot() external returns(bool);
-  
   error NoSpigot();
   error TradeFailed();
   error ReleaseSpigotFailed();
