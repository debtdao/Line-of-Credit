--- conflicted
+++ resolved
@@ -4,110 +4,19 @@
 import {IOracle} from "../interfaces/IOracle.sol";
 
 interface ILineOfCredit {
-<<<<<<< HEAD
-  // Lender data
-  struct Credit {
-    //  all denominated in token, not USD
-    uint256 deposit;          // The total liquidity provided by a Lender in a given token on a Line of Credit
-    uint256 principal;        // The amount of a Lender's Deposit on a Line of Credit that has actually been drawn down by the Borrower (USD)
-    uint256 interestAccrued;  // Interest due by a Borrower but not yet repaid to the Line of Credit contract
-    uint256 interestRepaid;   // Interest repaid by a Borrower to the Line of Credit contract but not yet withdrawn by a Lender
-    uint8 decimals;           // Decimals of Credit Token for calcs
-    address token;            // The token being lent out (Credit Token)
-    address lender;           // The person to repay
-    bool isOpen;              // Status of position
-  }
-  // General Events
-  event UpdateStatus(uint256 indexed status); // store as normal uint so it can be indexed in subgraph
-
-  event DeployLine(
-    address indexed oracle,
-    address indexed arbiter,
-    address indexed borrower
-  );
-
-  // MutualConsent borrower/lender events
-
-  event AddCredit(
-    address indexed lender,
-    address indexed token,
-    uint256 indexed deposit,
-    bytes32 id
-  );
-  // can only reference id once AddCredit is emitted because it will be indexed offchain
-
-  event SetRates(bytes32 indexed id, uint128 indexed dRate, uint128 indexed fRate);
-
-  event IncreaseCredit (bytes32 indexed id, uint256 indexed deposit);
-
-  // Lender Events
-
-  // Emits data re Lender removes funds (principal) - there is no corresponding function, just withdraw()
-  event WithdrawDeposit(bytes32 indexed id, uint256 indexed amount);
-  
-  // Emits data re Lender withdraws interest - there is no corresponding function, just withdraw()
-  event WithdrawProfit(bytes32 indexed id, uint256 indexed amount);
-  
-  // Emitted when any credit line is closed by the line's borrower or the position's lender
-  event CloseCreditPosition(bytes32 indexed id);
-
-  // After accrueInterest runs, emits the amount of interest added to a Borrower's outstanding balance of interest due
-  // but not yet repaid to the Line of Credit contract
-  event InterestAccrued(bytes32 indexed id, uint256 indexed amount); 
-
-  // Borrower Events
-
-  // receive full line or drawdown on credit
-  event Borrow(bytes32 indexed id, uint256 indexed amount);
-  
-  // Emits that a Borrower has repaid an amount of interest Results in an increase in interestRepaid, i.e. interest not yet withdrawn by a Lender). There is no corresponding function  
-  event RepayInterest(bytes32 indexed id, uint256 indexed amount);
-  
-  // Emits that a Borrower has repaid an amount of principal - there is no corresponding function
-  event RepayPrincipal(bytes32 indexed id, uint256 indexed amount);
-  
-  event Default(bytes32 indexed id);
-
-  // Access Errors
-  error NotActive();
-  error NotBorrowing();
-  error CallerAccessDenied();
-  
-  // Tokens
-  error TokenTransferFailed();
-  error NoTokenPrice();
-
-  // Line
-  error BadModule(address module);
-  error NoLiquidity();
-  error PositionExists();
-  error CloseFailedWithPrincipal();
-  error NotInsolvent(address module);
-  error NotLiquidatable();
-  error AlreadyInitialized();
-  error PositionIsClosed();
-
-
-  // Fully public functions
-
-  function init() external returns(LineLib.STATUS);
-
-  
-  // MutualConsent functions
-
-  /**
-=======
     // Lender data
     struct Credit {
-        //  all denominated in token, not USD
-        uint256 deposit; // The total liquidity provided by a Lender in a given token on a Line of Credit
-        uint256 principal; // The amount of a Lender's Deposit on a Line of Credit that has actually been drawn down by the Borrower (USD)
-        uint256 interestAccrued; // Interest due by a Borrower but not yet repaid to the Line of Credit contract
-        uint256 interestRepaid; // Interest repaid by a Borrower to the Line of Credit contract but not yet withdrawn by a Lender
-        uint8 decimals; // Decimals of Credit Token for calcs
-        address token; // The token being lent out (Credit Token)
-        address lender; // The person to repay
+      //  all denominated in token, not USD
+      uint256 deposit;          // The total liquidity provided by a Lender in a given token on a Line of Credit
+      uint256 principal;        // The amount of a Lender's Deposit on a Line of Credit that has actually been drawn down by the Borrower (USD)
+      uint256 interestAccrued;  // Interest due by a Borrower but not yet repaid to the Line of Credit contract
+      uint256 interestRepaid;   // Interest repaid by a Borrower to the Line of Credit contract but not yet withdrawn by a Lender
+      uint8 decimals;           // Decimals of Credit Token for calcs
+      address token;            // The token being lent out (Credit Token)
+      address lender;           // The person to repay
+      bool isOpen;              // Status of position
     }
+
     // General Events
     event UpdateStatus(uint256 indexed status); // store as normal uint so it can be indexed in subgraph
 
@@ -180,6 +89,7 @@
     error NotInsolvent(address module);
     error NotLiquidatable();
     error AlreadyInitialized();
+    error PositionIsClosed();
     error RepayAmountExceedsDebt(uint256 totalAvailable);
 
     // Fully public functions
@@ -189,7 +99,6 @@
     // MutualConsent functions
 
     /**
->>>>>>> d5e523a2
     * @notice        - On first call, creates proposed terms and emits MutualConsentRegistsered event. No position is created.
                       - On second call, creates position and stores in Line contract, sets interest rates, and starts accruing facility rate fees.
     * @dev           - Requires mutualConsent participants send EXACT same params when calling addCredit
