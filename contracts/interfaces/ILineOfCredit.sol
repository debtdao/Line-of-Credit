--- conflicted
+++ resolved
@@ -42,51 +42,27 @@
 
   // Emits data re Lender removes funds (principal) - there is no corresponding function, just withdraw()
   event WithdrawDeposit(bytes32 indexed id, uint256 indexed amount);
-<<<<<<< HEAD
   
   // Emits data re Lender withdraws interest - there is no corresponding function, just withdraw()
   event WithdrawProfit(bytes32 indexed id, uint256 indexed amount);
   
-  // Emitted when any credit line is repaid in full to a Lender 
-  // If Credit then facility has also been closed [Bob - I don't understand the 2nd comment + maybe change name to CloseId since it's for any id]
+  // Emitted when any credit line is closed by the line's borrower or the position's lender
   event CloseCreditPosition(bytes32 indexed id);
-=======
-  // Emits data re Lender removes funds (principal) - there is no corresponding function, just withdraw()
-  
-  event WithdrawProfit(bytes32 indexed id, uint256 indexed amount);
-  // Emits data re Lender withdraws interest - there is no corresponding function, just withdraw()
 
-  event CloseCreditPosition(bytes32 indexed id);
-  /** Emitted when a credit line is officially repaid in full to a Lender. 
-  If Credit then facility has also been closed [Bob - I don't understand the 2nd comment + maybe change name to CloseId?]
-  */
->>>>>>> c59a15f5
-
- // interest added to borrowers outstanding balance
-  event InterestAccrued(bytes32 indexed id, uint256 indexed amount);
-<<<<<<< HEAD
- 
+  // After accrueInterest runs, emits the amount of interest added to a Borrower's outstanding balance of interest due
+  // but not yet repaid to the Line of Credit contract
+  event InterestAccrued(bytes32 indexed id, uint256 indexed amount); 
 
   // Borrower Events
 
   // receive full line or drawdown on credit
   event Borrow(bytes32 indexed id, uint256 indexed amount);
-=======
-  /** After accrueInterest runs, emits the amount of interest added to a Borrower's outstanding balance of interest due
-  but not yet repaid to the Line of Credit contract
-  */
-
-  // Borrower Events
-
-  event Borrow(bytes32 indexed id, uint256 indexed amount);
-  // Emits notice that a Borrower has drawn down an amount on a credit line
->>>>>>> c59a15f5
-
+  
+  // Emits that a Borrower has repaid an amount of interest Results in an increase in interestRepaid, i.e. interest not yet withdrawn by a Lender). There is no corresponding function  
   event RepayInterest(bytes32 indexed id, uint256 indexed amount);
-  // Emits that a Borrower has repaid an amount of interest (N.B. results in an increase in interestRepaid, i.e. interest not yet withdrawn by a Lender). There is no corresponding function
   
+  // Emits that a Borrower has repaid an amount of principal - there is no corresponding function
   event RepayPrincipal(bytes32 indexed id, uint256 indexed amount);
-  // Emits that a Borrower has repaid an amount of principal - there is no corresponding function
   
   event Default(bytes32 indexed id);
 
