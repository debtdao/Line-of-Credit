pragma solidity ^0.8.9;

import {ISpigot} from "./ISpigot.sol";

interface ISpigotedLine {
<<<<<<< HEAD
    event RevenuePayment(
        address indexed token,
        uint256 indexed amount
        // Emits the amount of revenue tokens that have been repaid after claimAndRepay
        // dont need to track value like other events because _repay already emits that
        // Mainly used to log debt that is paid via Spigot directly vs other sources. Without this event it's a lot harder to parse that offchain.
        // Bob - similar to the event ClaimEscrow then which also claims revenue tokens
    );

    // Borrower functions
    function useAndRepay(uint256 amount) external returns (bool);

    function claimAndRepay(address token, bytes calldata zeroExTradeData)
        external
        returns (uint256);

    function claimAndTrade(address token, bytes calldata zeroExTradeData)
        external
        returns (uint256 tokensBought);
=======

  // @notice Log how many revenue tokens are used to repay debt after claimAndRepay
  // dont need to track value like other events because _repay already emits that
  // Mainly used to log debt that is paid via Spigot directly vs other sources. Without this event it's a lot harder to parse that offchain.
  event RevenuePayment(
    address indexed token,
    uint256 indexed amount
  );
  
  // @notice Log many revenue tokens were traded for credit tokens.
  // @notice differs from Revenue Payment because we trade revenue at different times from repaying with revenue
  // @dev Can you use to figure out price of revenue tokens offchain since we only have an oracle for credit tokens
  // @dev Revenue tokens might be reserves or just claimed from Spigot.
    event TradeSpigotRevenue(
      address indexed revenueToken,
      uint256 revenueTokenAmount,
      address indexed debtToken,
      uint256 indexed debtTokensBought
   );
>>>>>>> 7115e99b

    // Manage Spigot functions
    function addSpigot(
        address revenueContract,
        ISpigot.Setting calldata setting
    ) external returns (bool);

    function updateWhitelist(bytes4 func, bool allowed) external returns (bool);

    function updateOwnerSplit(address revenueContract) external returns (bool);

    function releaseSpigot() external returns (bool);

    function sweep(address to, address token) external returns (uint256);

    // getters
    function unused(address token) external returns (uint256);

    function spigot() external returns (ISpigot);
}<|MERGE_RESOLUTION|>--- conflicted
+++ resolved
@@ -3,14 +3,20 @@
 import {ISpigot} from "./ISpigot.sol";
 
 interface ISpigotedLine {
-<<<<<<< HEAD
-    event RevenuePayment(
-        address indexed token,
-        uint256 indexed amount
-        // Emits the amount of revenue tokens that have been repaid after claimAndRepay
-        // dont need to track value like other events because _repay already emits that
-        // Mainly used to log debt that is paid via Spigot directly vs other sources. Without this event it's a lot harder to parse that offchain.
-        // Bob - similar to the event ClaimEscrow then which also claims revenue tokens
+    // @notice Log how many revenue tokens are used to repay debt after claimAndRepay
+    // dont need to track value like other events because _repay already emits that
+    // Mainly used to log debt that is paid via Spigot directly vs other sources. Without this event it's a lot harder to parse that offchain.
+    event RevenuePayment(address indexed token, uint256 indexed amount);
+
+    // @notice Log many revenue tokens were traded for credit tokens.
+    // @notice differs from Revenue Payment because we trade revenue at different times from repaying with revenue
+    // @dev Can you use to figure out price of revenue tokens offchain since we only have an oracle for credit tokens
+    // @dev Revenue tokens might be reserves or just claimed from Spigot.
+    event TradeSpigotRevenue(
+        address indexed revenueToken,
+        uint256 revenueTokenAmount,
+        address indexed debtToken,
+        uint256 indexed debtTokensBought
     );
 
     // Borrower functions
@@ -23,27 +29,6 @@
     function claimAndTrade(address token, bytes calldata zeroExTradeData)
         external
         returns (uint256 tokensBought);
-=======
-
-  // @notice Log how many revenue tokens are used to repay debt after claimAndRepay
-  // dont need to track value like other events because _repay already emits that
-  // Mainly used to log debt that is paid via Spigot directly vs other sources. Without this event it's a lot harder to parse that offchain.
-  event RevenuePayment(
-    address indexed token,
-    uint256 indexed amount
-  );
-  
-  // @notice Log many revenue tokens were traded for credit tokens.
-  // @notice differs from Revenue Payment because we trade revenue at different times from repaying with revenue
-  // @dev Can you use to figure out price of revenue tokens offchain since we only have an oracle for credit tokens
-  // @dev Revenue tokens might be reserves or just claimed from Spigot.
-    event TradeSpigotRevenue(
-      address indexed revenueToken,
-      uint256 revenueTokenAmount,
-      address indexed debtToken,
-      uint256 indexed debtTokensBought
-   );
->>>>>>> 7115e99b
 
     // Manage Spigot functions
     function addSpigot(
