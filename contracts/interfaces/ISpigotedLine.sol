pragma solidity ^0.8.9;

import {ISpigot} from "./ISpigot.sol";

interface ISpigotedLine {
    // @notice Log how many revenue tokens are used to repay debt after claimAndRepay
    // dont need to track value like other events because _repay already emits that
    // Mainly used to log debt that is paid via Spigot directly vs other sources. Without this event it's a lot harder to parse that offchain.
    event RevenuePayment(address indexed token, uint256 indexed amount);

    // @notice Log many revenue tokens were traded for credit tokens.
    // @notice differs from Revenue Payment because we trade revenue at different times from repaying with revenue
    // @dev Can you use to figure out price of revenue tokens offchain since we only have an oracle for credit tokens
    // @dev Revenue tokens might be reserves or just claimed from Spigot.
    event TradeSpigotRevenue(
        address indexed revenueToken,
        uint256 revenueTokenAmount,
        address indexed debtToken,
        uint256 indexed debtTokensBought
    );

    // Borrower functions

    /**
     * @notice - Directly repays a Lender using unused tokens already held by Line with no trading
     * @param amount - amount of unused tokens to use to repay Lender
     * @return - if function executed successfully
     */
    function useAndRepay(uint256 amount) external returns (bool);


    /**
    * @notice - Claims revenue tokens from the Spigot, trades them for credit tokens via a Dex aggregator (Ox protocol) and uses the bought credit tokens to repay debt.
              - see SpigotedLine._claimAndTrade and SpigotedLineLib.claimAndTrade for more details on Spigot and trading logic
    *         - see LineOfCredit._repay() for more details on repayment logic
    * @dev    - does not trade asset if claimToken = credit.token
    * @dev    - non-rentrant
    * @dev    - callable `borrower` + `lender`
    * @param claimToken - The Revenue Token escrowed by Spigot to claim and use to repay debt
    * @param zeroExTradeData - data generated by the 0x dex API to trade `claimToken` against their exchange contract
    * @return newTokens - amount of credit tokens claimed or bought during call
    */
    function claimAndRepay(address claimToken, bytes calldata zeroExTradeData)
        external
        returns (uint256);

    /**
     *
     * @notice  - allows borrower to trade revenue to credit tokens at a favorable price without repaying debt
                - sends all bought tokens to `unused` to be repaid later
     *          - see SpigotedLine._claimAndTrade and SpigotedLineLib.claimAndTrade for more details
     * @dev    - ensures first token in repayment queue is being bought
     * @dev    - non-rentrant
     * @dev    - callable by `borrower`
     * @param claimToken - The revenue token escrowed in the Spigot to sell in trade
     * @param zeroExTradeData - 0x API data to use in trade to sell `claimToken` for `credits[ids[0]]`
     * @return tokensBought - amount of credit tokens bought
     */
    function claimAndTrade(address claimToken, bytes calldata zeroExTradeData)
        external
        returns (uint256 tokensBought);

    
    // Spigot management functions

    /**
     * @notice - allow Line (Owner on Spigot) to add new revenue streams to repay credit
     *         - Requires mutualConsent between `borrower` and `arbiter`
     * @dev    - see Spigot.addSpigot()
     * @dev    - callable `arbiter` + `borrower`
     * @return - if function call was successful
     */
    function addSpigot(
        address revenueContract,
        ISpigot.Setting calldata setting
    ) external returns (bool);

    /**
     * @notice - Sets or resets the whitelisted functions that a Borrower [Operator] is allowed to perform on the revenue generating contracts 
     * @dev    - see Spigot.updateWhitelistedFunction()
     * @dev    - callable `arbiter` ONLY
     * @return - if function call was successful
     */
    function updateWhitelist(bytes4 func, bool allowed) external returns (bool);

    /**
     * @notice Changes the revenue split between the Treasury and the Line (Owner) based upon the status of the Line of Credit
     * @dev    - callable `arbiter` + `borrower`
     * @param revenueContract - spigot to update
     * @return didUpdate - whether or not split was updated
     */
    function updateOwnerSplit(address revenueContract) external returns (bool);

<<<<<<< HEAD
    /**
    * @notice - Transfers ownership of the entire Spigot from its then Owner to either the Borrower (if a Line of Credit has been been fully repaid) 
                or to the Arbiter (if the Line of Credit is liquidatable).
    * @dev    - callable by anyone 
    * @return - whether or not a Spigot was released
    */
    function releaseSpigot() external returns (bool);
=======
    function releaseSpigot(address to) external returns (bool);
>>>>>>> ab234ba7

  /**
   * @notice - sends unused tokens to borrower if REPAID or arbiter if LIQUIDATABLE or INSOLVENT
             -  does not send tokens out if line is ACTIVE
   * @dev    - callable by anyone 
   * @param token - token to take out
  */
    function sweep(address to, address token) external returns (uint256);

    // getters

    /**
    * @notice getter for `unusedTokens` mapping which is a private var
    * @param token - address for an ERC20
    * @return amount - amount of revenue tokens available to trade for fcredit tokens or credit tokens availble to repay debt with
    */
    function unused(address token) external returns (uint256);

    function spigot() external returns (ISpigot);
}<|MERGE_RESOLUTION|>--- conflicted
+++ resolved
@@ -91,17 +91,14 @@
      */
     function updateOwnerSplit(address revenueContract) external returns (bool);
 
-<<<<<<< HEAD
     /**
     * @notice - Transfers ownership of the entire Spigot from its then Owner to either the Borrower (if a Line of Credit has been been fully repaid) 
                 or to the Arbiter (if the Line of Credit is liquidatable).
-    * @dev    - callable by anyone 
+    * @dev    - callable by borrower + arbiter
+    * @param to - address that caller wants to transfer Spigot ownership to
     * @return - whether or not a Spigot was released
     */
-    function releaseSpigot() external returns (bool);
-=======
     function releaseSpigot(address to) external returns (bool);
->>>>>>> ab234ba7
 
   /**
    * @notice - sends unused tokens to borrower if REPAID or arbiter if LIQUIDATABLE or INSOLVENT
