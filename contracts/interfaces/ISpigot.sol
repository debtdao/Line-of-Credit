pragma solidity ^0.8.9;

interface ISpigot {
    struct Setting {
        uint8 ownerSplit; // x/100 % to Owner, rest to Treasury
        bytes4 claimFunction; // function signature on contract to call and claim revenue
        bytes4 transferOwnerFunction; // function signature on contract to call and transfer ownership
    }

    // Spigot Events

    event AddSpigot(address indexed revenueContract, uint256 ownerSplit);

    event RemoveSpigot(address indexed revenueContract, address token);

    event UpdateWhitelistFunction(bytes4 indexed func, bool indexed allowed);

    event UpdateOwnerSplit(
        address indexed revenueContract,
        uint8 indexed split
    );

    event ClaimRevenue(
        address indexed token,
        uint256 indexed amount,
        uint256 escrowed,
        address revenueContract
    );

<<<<<<< HEAD
    event ClaimOwnerTokens(address indexed token, uint256 indexed amount, address owner);
    
    event ClaimOperatorTokens(address indexed token, uint256 indexed amount, address owner);
=======
    event ClaimEscrow(
        address indexed token,
        uint256 indexed amount,
        address owner
    );
>>>>>>> dada84fb

    // Stakeholder Events

    event UpdateOwner(address indexed newOwner);

    event UpdateOperator(address indexed newOperator);

    

    // Errors
    error BadFunction();

    error OperatorFnNotWhitelisted();

    error OperatorFnNotValid();

    error OperatorFnCallFailed();

    error ClaimFailed();

    error NoRevenue();

    error UnclaimedRevenue();

    error CallerAccessDenied();

    error BadSetting();

    // ops funcs

    function claimRevenue(
        address revenueContract,
        address token,
        bytes calldata data
    ) external returns (uint256 claimed);

    function operate(address revenueContract, bytes calldata data)
        external
        returns (bool);

    // owner funcs
    function claimEscrow(address token) external returns (uint256 claimed);

    function addSpigot(address revenueContract, Setting memory setting)
        external
        returns (bool);

<<<<<<< HEAD
    // owner funcs  
    function claimOwnerTokens(address token) external returns (uint256 claimed);

    function claimOperatorTokens(address token) external returns (uint256 claimed);
 
    function addSpigot(address revenueContract, Setting memory setting) external returns (bool);
 
=======
>>>>>>> dada84fb
    function removeSpigot(address revenueContract) external returns (bool);

    // stakeholder funcs

    function updateOwnerSplit(address revenueContract, uint8 ownerSplit)
        external
        returns (bool);

    function updateOwner(address newOwner) external returns (bool);

    function updateOperator(address newOperator) external returns (bool);
<<<<<<< HEAD
 
    
 
    function updateWhitelistedFunction(bytes4 func, bool allowed) external returns (bool);
=======

    function updateTreasury(address newTreasury) external returns (bool);
>>>>>>> dada84fb

    function updateWhitelistedFunction(bytes4 func, bool allowed)
        external
        returns (bool);

    // Getters
    function owner() external view returns (address);
<<<<<<< HEAD
    
    function operator() external view returns (address);
    function isWhitelisted(bytes4 func) external view returns(bool);
    function getOwnerTokens(address token) external view returns(uint256);
    function getOperatorTokens(address token) external view returns(uint256);
    function getSetting(address revenueContract) external view
      returns (uint8 split, bytes4 claimFunc, bytes4 transferFunc);
=======

    function treasury() external view returns (address);

    function operator() external view returns (address);
>>>>>>> dada84fb

    function isWhitelisted(bytes4 func) external view returns (bool);

    function getEscrowed(address token) external view returns (uint256);

    function getSetting(address revenueContract)
        external
        view
        returns (
            uint8 split,
            bytes4 claimFunc,
            bytes4 transferFunc
        );
}<|MERGE_RESOLUTION|>--- conflicted
+++ resolved
@@ -2,7 +2,7 @@
 
 interface ISpigot {
     struct Setting {
-        uint8 ownerSplit; // x/100 % to Owner, rest to Treasury
+        uint8 ownerSplit; // x/100 % to Owner, rest to Operator
         bytes4 claimFunction; // function signature on contract to call and claim revenue
         bytes4 transferOwnerFunction; // function signature on contract to call and transfer ownership
     }
@@ -27,17 +27,9 @@
         address revenueContract
     );
 
-<<<<<<< HEAD
     event ClaimOwnerTokens(address indexed token, uint256 indexed amount, address owner);
     
-    event ClaimOperatorTokens(address indexed token, uint256 indexed amount, address owner);
-=======
-    event ClaimEscrow(
-        address indexed token,
-        uint256 indexed amount,
-        address owner
-    );
->>>>>>> dada84fb
+    event ClaimOperatorTokens(address indexed token, uint256 indexed amount, address operator);
 
     // Stakeholder Events
 
@@ -78,23 +70,14 @@
         external
         returns (bool);
 
-    // owner funcs
-    function claimEscrow(address token) external returns (uint256 claimed);
+    // owner funcs  
 
-    function addSpigot(address revenueContract, Setting memory setting)
-        external
-        returns (bool);
-
-<<<<<<< HEAD
-    // owner funcs  
     function claimOwnerTokens(address token) external returns (uint256 claimed);
 
     function claimOperatorTokens(address token) external returns (uint256 claimed);
  
     function addSpigot(address revenueContract, Setting memory setting) external returns (bool);
  
-=======
->>>>>>> dada84fb
     function removeSpigot(address revenueContract) external returns (bool);
 
     // stakeholder funcs
@@ -106,15 +89,6 @@
     function updateOwner(address newOwner) external returns (bool);
 
     function updateOperator(address newOperator) external returns (bool);
-<<<<<<< HEAD
- 
-    
- 
-    function updateWhitelistedFunction(bytes4 func, bool allowed) external returns (bool);
-=======
-
-    function updateTreasury(address newTreasury) external returns (bool);
->>>>>>> dada84fb
 
     function updateWhitelistedFunction(bytes4 func, bool allowed)
         external
@@ -122,24 +96,14 @@
 
     // Getters
     function owner() external view returns (address);
-<<<<<<< HEAD
-    
-    function operator() external view returns (address);
-    function isWhitelisted(bytes4 func) external view returns(bool);
-    function getOwnerTokens(address token) external view returns(uint256);
-    function getOperatorTokens(address token) external view returns(uint256);
-    function getSetting(address revenueContract) external view
-      returns (uint8 split, bytes4 claimFunc, bytes4 transferFunc);
-=======
-
-    function treasury() external view returns (address);
 
     function operator() external view returns (address);
->>>>>>> dada84fb
 
     function isWhitelisted(bytes4 func) external view returns (bool);
 
-    function getEscrowed(address token) external view returns (uint256);
+    function getOwnerTokens(address token) external view returns(uint256);
+
+    function getOperatorTokens(address token) external view returns(uint256);
 
     function getSetting(address revenueContract)
         external
