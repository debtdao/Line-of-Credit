pragma solidity 0.8.9;

import { LoanLib } from "../utils/LoanLib.sol";

interface ILoan {

  // General Events
  event UpdateLoanStatus(uint256 indexed status); // store as normal uint so it can be indexed in subgraph

  event DeployLoan(
    address indexed oracle,
    address indexed arbiter,
    address indexed borrower
  );

  // Lender Events

  event AddCredit(
    address indexed lender,
    address indexed token,
    uint256 indexed deposit,
    bytes32 positionId
  );

<<<<<<< HEAD
   event IncreaseCredit (bytes32 indexed id, uint256 indexed deposit);
=======
   event IncreaseCredit (
    bytes32 indexed id,
    uint256 indexed deposit
  );

>>>>>>> 9b834d56
  // can reference only id once AddCredit is emitted because it will be stored in subgraph
  // initialPrinicipal tells us if its a Revolver or Term

  event WithdrawDeposit(bytes32 indexed id, uint256 indexed amount);
  // lender removing funds from Loan  principal
  event WithdrawProfit(bytes32 indexed id, uint256 indexed amount);
  // lender taking interest earned out of contract

  event CloseCreditPosition(bytes32 indexed id);
  // lender officially repaid in full. if Credit then facility has also been closed.

  event InterestAccrued(bytes32 indexed id, uint256 indexed amount);
  // interest added to borrowers outstanding balance


  // Borrower Events

  event Borrow(bytes32 indexed id, uint256 indexed amount);
  // receive full loan or drawdown on credit

  event RepayInterest(bytes32 indexed id, uint256 indexed amount);
<<<<<<< HEAD

  event RepayPrincipal(bytes32 indexed id, uint256 indexed amount);
=======

  event RepayPrincipal(bytes32 indexed id, uint256 indexed amount);

  event Default(bytes32 indexed id);

  // External Functions  
  function withdraw(bytes32 id, uint256 amount) external returns(bool);

  function depositAndRepay(uint256 amount) external returns(bool);
  function depositAndClose() external returns(bool);

  function accrueInterest() external returns(bool);
  function updateOutstandingDebt() external returns(uint256, uint256);
  function healthcheck() external returns(LoanLib.STATUS);
>>>>>>> 9b834d56

  event Default(bytes32 indexed id, uint256 indexed amount);
}<|MERGE_RESOLUTION|>--- conflicted
+++ resolved
@@ -22,15 +22,9 @@
     bytes32 positionId
   );
 
-<<<<<<< HEAD
+
    event IncreaseCredit (bytes32 indexed id, uint256 indexed deposit);
-=======
-   event IncreaseCredit (
-    bytes32 indexed id,
-    uint256 indexed deposit
-  );
 
->>>>>>> 9b834d56
   // can reference only id once AddCredit is emitted because it will be stored in subgraph
   // initialPrinicipal tells us if its a Revolver or Term
 
@@ -52,25 +46,8 @@
   // receive full loan or drawdown on credit
 
   event RepayInterest(bytes32 indexed id, uint256 indexed amount);
-<<<<<<< HEAD
-
-  event RepayPrincipal(bytes32 indexed id, uint256 indexed amount);
-=======
 
   event RepayPrincipal(bytes32 indexed id, uint256 indexed amount);
 
   event Default(bytes32 indexed id);
-
-  // External Functions  
-  function withdraw(bytes32 id, uint256 amount) external returns(bool);
-
-  function depositAndRepay(uint256 amount) external returns(bool);
-  function depositAndClose() external returns(bool);
-
-  function accrueInterest() external returns(bool);
-  function updateOutstandingDebt() external returns(uint256, uint256);
-  function healthcheck() external returns(LoanLib.STATUS);
->>>>>>> 9b834d56
-
-  event Default(bytes32 indexed id, uint256 indexed amount);
 }